--- conflicted
+++ resolved
@@ -53,18 +53,12 @@
     if mag_variables['sigma'] is not None:
         sigma = mag_variables['sigma']
     else:
-<<<<<<< HEAD
         if distance_sigma_degree is None:
-            distance_sigma_log = np.log10(1.25)
+            distance_sigma_log = np.log10(1.2)
         else:
             distance_sigma_log = (np.log10(distance_degree + distance_sigma_degree) -
                                   np.log10(distance_degree - distance_sigma_degree))
         sigma = mag_variables['fac'] * \
-=======
-        distance_sigma_log = (np.log10(distance_degree + distance_sigma_degree) -
-                              np.log10(distance_degree - distance_sigma_degree))
-        sigma = mag_variables['fac'] * 2./3. * \
->>>>>>> ec1a2e0f
                 np.sqrt(
                     amplitude_sigma_log ** 2. +
                     np.log10(distance_degree) ** 2. * mag_variables['ai_sigma'] ** 2. +
