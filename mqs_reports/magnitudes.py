--- conflicted
+++ resolved
@@ -246,14 +246,8 @@
                                        (A0_max, f0_max, fw_max, ampfac_max)),
                                p0=((A0_max + A0_min) * 0.5,
                                    (f0_max + f0_min) * 0.5,
-<<<<<<< HEAD
-                                   (fw_max + fw_min) * 0.5))
-    except ValueError:
-        popt = [-250, 2.4, 1.0]
-=======
                                    (fw_max + fw_min) * 0.5,
                                    (ampfac_max + ampfac_min) * 0.5))
->>>>>>> 876c2d7e
 
     except RuntimeError:
         popt = [np.nan, np.nan, np.nan, np.nan]
