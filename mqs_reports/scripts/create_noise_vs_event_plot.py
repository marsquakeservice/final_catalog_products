#!/usr/bin/env python
# -*- coding: utf-8 -*-
'''

:copyright:
    Simon Stähler (mail@simonstaehler.com), 2019
:license:
    None
'''
from argparse import ArgumentParser

import obspy
from obspy import UTCDateTime as utct

from mqs_reports.catalog import Catalog
from mqs_reports.noise import Noise, read_noise


def define_arguments():
    helptext = 'Create Noise time evolution vs event amplitde overview plot'
    parser = ArgumentParser(description=helptext)

    helptext = 'Input QuakeML BED file'
    parser.add_argument('input_quakeml', help=helptext)

    helptext = 'Input manual distance file'
    parser.add_argument('input_dist', help=helptext)

    helptext = 'Inventory file'
    parser.add_argument('inventory', help=helptext)

    helptext = 'Path to SC3DIR'
    parser.add_argument('sc3_dir', help=helptext)

    return parser.parse_args()


args = define_arguments()

inv = obspy.read_inventory(args.inventory)
cat = Catalog(fnam_quakeml=args.input_quakeml,
              quality=['A', 'B', 'C', 'D'])
cat = cat.select(starttime='20190301',
              event_type=['HF', '24', 'LF', 'BB'])
noise = Noise(sc3_dir=args.sc3_dir,
              starttime=utct('20190202'),
              endtime=utct(),
              inv=inv,
              winlen_sec=120.
              )
<<<<<<< HEAD
noise.save('noise_from_20190202.npz')
# noise = read_noise('noise_from_20190202.npz')
# noise.read_quantiles('noise_quantiles.npz')
=======
noise.save('/opt/mqs_reports/noise.npz')
# noise = read_noise('/opt/mqs_reports/noise_May_pressure.npz')
# noise.read_quantiles('noise_quantiles.npz')
cat = Catalog(fnam_quakeml=args.input_quakeml,
              quality=['A', 'B', 'C', 'D'])
>>>>>>> ecf9ed64
cat.load_distances(fnam_csv=args.input_dist)
cat.read_waveforms(inv=inv, sc3dir=args.sc3_dir)
cat.calc_spectra(winlen_sec=10.)
noise.plot_daystats(cat, data_apss=True)<|MERGE_RESOLUTION|>--- conflicted
+++ resolved
@@ -11,6 +11,7 @@
 
 import obspy
 from obspy import UTCDateTime as utct
+import numpy as np
 
 from mqs_reports.catalog import Catalog
 from mqs_reports.noise import Noise, read_noise
@@ -32,34 +33,45 @@
     helptext = 'Path to SC3DIR'
     parser.add_argument('sc3_dir', help=helptext)
 
+    helptext = 'Use old noise'
+    parser.add_argument('--old_noise', default=False, help=helptext,
+                        action='store_true')
+
     return parser.parse_args()
 
 
 args = define_arguments()
 
 inv = obspy.read_inventory(args.inventory)
+if args.old_noise:
+    noise = read_noise('noise.npz')
+    #noise.read_quantiles('noise_quantiles.npz')
+else:
+    noise = Noise(sc3_dir=args.sc3_dir,
+                  starttime=utct('20190202'),
+                  endtime=utct(),
+                  inv=inv,
+                  winlen_sec=120.
+                  )
+    noise.save('./noise.npz')
+
+extra = np.loadtxt('dds.txt', skiprows=1)
+tau = np.loadtxt('mqs_reports/data/nsyt_tau_report.txt', skiprows=1, usecols=[1, 2])
 cat = Catalog(fnam_quakeml=args.input_quakeml,
               quality=['A', 'B', 'C', 'D'])
-cat = cat.select(starttime='20190301',
-              event_type=['HF', '24', 'LF', 'BB'])
-noise = Noise(sc3_dir=args.sc3_dir,
-              starttime=utct('20190202'),
-              endtime=utct(),
-              inv=inv,
-              winlen_sec=120.
-              )
-<<<<<<< HEAD
-noise.save('noise_from_20190202.npz')
-# noise = read_noise('noise_from_20190202.npz')
-# noise.read_quantiles('noise_quantiles.npz')
-=======
-noise.save('/opt/mqs_reports/noise.npz')
-# noise = read_noise('/opt/mqs_reports/noise_May_pressure.npz')
-# noise.read_quantiles('noise_quantiles.npz')
-cat = Catalog(fnam_quakeml=args.input_quakeml,
-              quality=['A', 'B', 'C', 'D'])
->>>>>>> ecf9ed64
+cat = cat.select(event_type=['VF', 'HF', 'LF', 'BB', '24'])
 cat.load_distances(fnam_csv=args.input_dist)
 cat.read_waveforms(inv=inv, sc3dir=args.sc3_dir)
 cat.calc_spectra(winlen_sec=10.)
-noise.plot_daystats(cat, data_apss=True)+noise.plot_daystats(cat, data_apss=True, extra_data=[extra[:,0], extra[:,2]],
+                    tau_data=[tau[:,0], tau[:,1]],
+                    fnam_out='./noise_metal.png', metal=True)
+noise.plot_daystats(cat, data_apss=True, extra_data=[extra[:,0], extra[:,2]],
+                    tau_data=[tau[:,0], tau[:,1]],
+                    fnam_out='./noise_apss.png', metal=False)
+noise.plot_daystats(cat, data_apss=True, extra_data=[extra[:,0], extra[:,2]],
+                    tau_data=[tau[:,0], tau[:,1]],
+                    fnam_out='./noise_apss.pdf', metal=False)
+noise.plot_daystats(cat, data_apss=False)
+noise.plot_daystats(cat, data_apss=False, cmap_dist='gist_ncar', 
+                    fnam_out='noise_jet.png')