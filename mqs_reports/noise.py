--- conflicted
+++ resolved
@@ -14,7 +14,7 @@
 import numpy as np
 import obspy
 from mars_tools.insight_time import solify
-from matplotlib.patches import Rectangle
+from matplotlib.patches import Polygon, Rectangle
 from obspy import UTCDateTime as utct
 from tqdm import tqdm
 
@@ -187,7 +187,6 @@
 
                         stds_HF.append(std_HF)
                         stds_LF.append(std_LF)
-                        stds_press.append(std_press)
                         t0_lmst = solify(t0)
 
                         times.append(t0)
@@ -279,7 +278,6 @@
 
     #     return quantiles_LF, quantiles_HF
 
-<<<<<<< HEAD
     # def plot_daystats_apss(self,
     #                        cat: mqs_reports.catalog.Catalog = None,
     #                        sol_start: int = 80,
@@ -422,152 +420,6 @@
 
     def plot_daystats(self, cat: mqs_reports.catalog.Catalog = None,
                       sol_start: int = 80, sol_end: int = 500, data_apss=False):
-=======
-    def plot_daystats_apss(self,
-                           cat: mqs_reports.catalog.Catalog = None,
-                           sol_start: int = 80,
-                           sol_end: int = 400):
-        qs = [0.1, 0.25, 0.5, 0.9]
-        if self.sols_quant is None:
-            # self.calc_quantiles(sol_end, sol_start, qs=qs)
-            self.calc_time_windows(sol_end, sol_start)
-            self.save_quantiles(fnam='noise_quantiles.npz')
-
-        verts_LF = []
-        verts_HF = []
-
-        for i, isol in enumerate(self.sols_quant):
-            if self.quantiles_LF[i, 0] > 0:
-                verts_LF.append([isol, 10 * np.log10(self.quantiles_LF[i, 0])])
-            if self.quantiles_HF[i, 0] > 0:
-                verts_HF.append([isol, 10 * np.log10(self.quantiles_HF[i, 0])])
-        verts_LF.append([verts_LF[-1][0], -300])
-        verts_HF.append([verts_HF[-1][0], -300])
-        verts_HF.append([self.sols_quant[0], -300])
-        verts_LF.append([self.sols_quant[0], -300])
-
-        fig, ax = plt.subplots(3, 1, figsize=(16, 9), sharex='all')
-        ax_HF = ax[2]
-        ax_LF = ax[1]
-
-        ax_methane = ax[0].twiny()
-
-        methane = np.loadtxt(
-            '/home/staehler/CloudStation/InSight/seismicity/apss'
-            '/methane_median.csv', delimiter=',')
-        sc = ax_methane.scatter(methane[:, 0], methane[:, 1],
-                                s=80, vmin=0, vmax=2.,
-                                c=np.ones(methane.shape[0]))
-        ax_methane.set_xlim(calc_Ls(utct(sol_start * SECONDS_PER_DAY)) - 360,
-                            calc_Ls(utct(sol_end * SECONDS_PER_DAY)))
-        cax = plt.colorbar(sc, ax=ax_methane, use_gridspec=True)
-
-        poly = Polygon(verts_LF, facecolor='0.9', edgecolor='0.5')
-        ax_LF.add_patch(poly)
-        poly = Polygon(verts_HF, facecolor='0.9', edgecolor='0.5')
-        ax_HF.add_patch(poly)
-
-        rect = Rectangle(xy=(267, -300), width=21.5, height=200, zorder=10,
-                         facecolor='darkgrey', edgecolor='black')
-        ax_LF.add_patch(rect)
-        rect = Rectangle(xy=(267, -300), width=21.5, height=200, zorder=10,
-                         facecolor='darkgrey', edgecolor='black')
-        ax_HF.add_patch(rect)
-        cols = ['black', 'darkgrey', 'grey', 'darkgrey']
-        ls = ['dashed', 'dashed', 'dashed', 'dashed']
-        for i, q in enumerate(qs):
-            ax_LF.plot(self.sols_quant, 10 * np.log10(self.quantiles_LF[:, i]),
-                       label='%d%% of Sol' % (q * 100), c=cols[i], ls=ls[i])
-
-        for i, q in enumerate(qs):
-            ax_HF.plot(self.sols_quant, 10 * np.log10(self.quantiles_HF[:, i]),
-                       label='%d%% of Sol' % (q * 100), c=cols[i], ls=ls[i])
-        ax_HF.set_xlabel('Sol number')
-        ax_LF.set_ylabel('PSD, displ. 2-6 sec. [dB]')
-        ax_HF.set_ylabel('PSD, displ. 2-3 Hz [dB]')
-        HF_times = []
-        HF_amps = []
-        HF_dists = []
-        LF_times = []
-        LF_amps = []
-        LF_dists = []
-        if cat is not None:
-            cmap = plt.cm.get_cmap('plasma_r')
-            cmap.set_over('royalblue')
-            for event in cat.select(event_type=['HF', 'VF', '24']):
-                if event.distance is None:
-                    HF_dists.append(50.)
-                else:
-                    HF_dists.append(event.distance)
-                HF_times.append(solify(event.starttime).julday +
-                                solify(event.starttime).hour / 60.)
-                HF_amps.append(event.amplitudes['A_24'])
-
-            for event in cat.select(event_type=['LF', 'BB']):
-                if event.distance is None:
-                    LF_dists.append(120.)
-                else:
-                    LF_dists.append(event.distance)
-                amp_P = event.pick_amplitude(
-                    pick='Peak_MbP',
-                    comp='vertical',
-                    fmin=1. / 6.,
-                    fmax=1. / 1.5,
-                    instrument='VBB'
-                    )
-                amp_S = event.pick_amplitude(
-                    pick='Peak_MbS',
-                    comp='vertical',
-                    fmin=1. / 6.,
-                    fmax=1. / 1.5,
-                    instrument='VBB'
-                    )
-                amp = max(i for i in (amp_P, amp_S, 0.0) if i is not None)
-                LF_times.append(solify(event.starttime).julday +
-                                solify(event.starttime).hour / 60.)
-                LF_amps.append(20 * np.log10(amp))
-
-            sc = ax_LF.scatter(LF_times, LF_amps,
-                               c=LF_dists, vmin=25., vmax=100., cmap=cmap,
-                               edgecolors='k', linewidths=0.5,
-                               s=80., marker='.', zorder=100)
-            cax = plt.colorbar(sc, ax=ax_LF, use_gridspec=True)
-            cax.ax.set_ylabel('distance / degree', rotation=270.,
-                              labelpad=4.45)
-            sc = ax_HF.scatter(HF_times, HF_amps,
-                               c=HF_dists, vmin=5., vmax=30., cmap=cmap,
-                               edgecolors='k', linewidths=0.5,
-                               s=80., marker='.', zorder=100)
-            cax = plt.colorbar(sc, ax=ax_HF, use_gridspec=True)
-            cax.ax.set_ylabel('distance / degree', rotation=270.,
-                              labelpad=12.45)
-
-        sc = ax_HF.scatter(0, -300, label='Marsquake',
-                           edgecolors='k', linewidths=0.5,
-                           c='royalblue', s=80., marker='.')
-        ax_LF.set_ylim(-210., -170.)
-        ax_LF.set_title('Noise 2-8 seconds and LF/BB events')
-        ax_HF.set_title('Noise 2-3 Hz and HF/2.4 Hz events')
-        ax_HF.set_ylim(-225., -185.)
-        ax_LF.set_xlim(sol_start, sol_end)
-        ax_LF.text(1.05, -0.5, s='Data from Sol %d to %d' % (sol_start,
-                                                             sol_end),
-                   rotation=90.,
-                   horizontalalignment='center',
-                   verticalalignment='center', transform=ax_LF.transAxes)
-        for a in [ax_HF, ax_LF]:
-            a.grid('on')
-        plt.legend(loc='upper left')
-        # plt.tight_layout()
-        # plt.savefig('noise_vs_eventamplitudes.pdf')
-        plt.savefig('noise_vs_eventamplitudes.png', dpi=200)
-        plt.show()
-
-    def plot_daystats(self,
-                      cat: mqs_reports.catalog.Catalog = None,
-                      sol_start: int = 80,
-                      sol_end: int = 500):
->>>>>>> 7186fad0
         if self.sols_quant is None:
             self.calc_time_windows(sol_end, sol_start)
             self.save_quantiles(fnam='noise_quantiles.npz')
@@ -610,15 +462,9 @@
                                    sharex=ax_HF)
 
         cols = ['black', 'darkgrey', 'grey', 'black']
-<<<<<<< HEAD
-        ls = ['dotted', 'dotted', 'dashed', 'dashed']
+        ls = ['dotted', 'dashed', 'dotted', 'dashed']
         labels = ['quiet (1700-2230 LMST)', 'noisy night (2230-0600 LMST)',
                   'morning (0600-0900 LMST)', 'day (0900-1700 LMST)']
-=======
-        ls = ['dotted', 'dashed', 'dotted', 'dashed']
-        labels = ['quiet (1700-2230)', 'noisy (2230-0600)',
-                  'morning (0600-0900)', 'day (0900-1700)']
->>>>>>> 7186fad0
         for i in range(self.quantiles_LF.shape[1] - 1, -1, -1):
             ax_LF.plot(self.sols_quant - 1.,
                        10 * np.log10(self.quantiles_LF[:, i]),
@@ -636,15 +482,15 @@
                            y1=-300,
                            y2=10 * np.log10(self.quantiles_HF[:, 0]),
                            facecolor='lightgrey')
-
-        for i in range(self.quantiles_press.shape[1] - 1, -1, -1):
-            ax_apss.plot(self.sols_quant - 1.,
-                         10 * np.log10(self.quantiles_press[:, i]),
-                         label=labels[i], c=cols[i], ls=ls[i])
-        ax_apss.fill_between(x=self.sols_quant - 1.,
-                             y1=-300,
-                             y2=10 * np.log10(self.quantiles_press[:, 0]),
-                             facecolor='lightgrey')
+        if data_apss:
+            for i in range(self.quantiles_press.shape[1] - 1, -1, -1):
+                ax_apss.plot(self.sols_quant - 1.,
+                             10 * np.log10(self.quantiles_press[:, i]),
+                             label=labels[i], c=cols[i], ls=ls[i])
+            ax_apss.fill_between(x=self.sols_quant - 1.,
+                                 y1=-300,
+                                 y2=10 * np.log10(self.quantiles_press[:, 0]),
+                                 facecolor='lightgrey')
         HF_times = []
         HF_amps = []
         HF_dists = []
