#!/usr/bin/env python
# -*- coding: utf-8 -*-
"""

:copyright:
    Simon Stähler (mail@simonstaehler.com), 2019
:license:
    None
"""
import numpy as np
import obspy
import plotly.graph_objects as go
import plotly.io as pio
from obspy import UTCDateTime as utct
from plotly.subplots import make_subplots

from mqs_reports.magnitudes import lorentz, lorentz_att
from mqs_reports.utils import envelope_smooth, detick, calc_cwf, \
    create_timevector


def make_report(event, chan, fnam_out, annotations):
    fig = make_subplots(rows=3, cols=2,
                        shared_xaxes=True,
                        specs=[[{"rowspan": 3}, {}],
                               [None, {}],
                               [None, {}]],
                        horizontal_spacing=0.05,
                        vertical_spacing=0.05,
                        subplot_titles=(
                            "<b>Event spectrum, vertical</b>",
                            "<b>Mb picks 1.5-6 sec</b>",
                            "<b>M2.4 picks 2-3 Hz</b>",
                            "<b>Acceleration spectrogram</b>")
                        )
    pick_plot(event, fig, types=['mb_P', 'mb_S'], row=1, col=2,
              annotations=annotations, chan=chan)
    pick_plot(event, fig, types=['m2.4'], row=2, col=2,
              annotations=annotations, chan=chan)

    plot_specgram(event, fig, row=3, col=2, chan=chan)

    plot_spec(event, fig, row=1, col=1, chan=chan)

    fig.update_layout({"title": {"text": "Event %s overview BH%s" %
                                         (event.name, chan),
                                 "font": {"size": 30}}})

    pio.write_html(fig, file=fnam_out + '.html',
                   full_html=True,
                   include_plotlyjs='directory')

    # fig.write_image(file=fnam_out + '.pdf',
    #                 width=1200, height=int(900 * 0.75))
    event.fnam_report[chan] = fnam_out


def plot_specgram(event, fig, row, col, chan, fmin=0.05, fmax=10.0):
    if event.waveforms_VBB is not None:
        tr = detick(event.waveforms_VBB.select(channel='??' + chan)[0],
                    detick_nfsamp=10)
        tr.trim(starttime=utct(event.picks['start']) - 180.,
                endtime=utct(event.picks['end']) + 180.)

        tr.differentiate()
        tr.differentiate()
        z, f, t = calc_cwf(tr,
                           fmin=fmin, fmax=fmax)
        t -= 180.
        z = 10 * np.log10(z)
        z[z < -220] = -220.
        z[z > -150] = -150.
        df = 2
        dt = 4
        data_heatmap = go.Heatmap(z=z[::df, ::dt],
                                  x=t[::dt], y=f[::df],
                                  colorscale='plasma')
        data_heatmap.colorbar.len = 0.35
        data_heatmap.colorbar.yanchor = 'bottom'
        data_heatmap.colorbar.y = 0.0
        data_heatmap.colorbar.title.text = '(m/s²)²/Hz [dB]'
        fig.add_trace(data_heatmap,
                      row=row, col=col)

    for pick in ['start', 'end', 'P', 'S', 'PP', 'SS', 'Pg', 'Sg',
                 'x1', 'x2', 'x3']:
        if event.picks[pick] != '':
            time_pick = utct(event.picks[pick]).datetime
            if pick not in ['start', 'end']:
                text = pick
                color = 'black'
            else:
                text = ''
                color = 'darkgreen'
            fig.add_trace(go.Scatter(x=[time_pick, time_pick],
                                     y=[-fmin, fmax],
                                     text=['', text],
                                     showlegend=False,
                                     textfont={'size': 20},
                                     textposition='bottom right',
                                     name=pick,
                                     mode="lines+text",
                                     line=go.scatter.Line(color=color,
                                                          width=0.5),
                                     ),
                          row=row, col=col)
    fig.update_yaxes(range=[np.log10(fmin), np.log10(fmax)],
                     type='log',
                     title_text='frequency / Hz',
                     row=row, col=col)


def plot_spec(event,
              fig, row, col, chan,
              ymin=-250, ymax=-170,
              df_mute=0.99, f_VBB_SP_transition=7.5, **kwargs):
    colors = ['black', 'navy', 'coral', 'orange']

    amps = event.amplitudes

    fmins = [0.08, f_VBB_SP_transition]
    fmaxs = [f_VBB_SP_transition, 50]
    specs = [event.spectra, event.spectra_SP]
    for spec, fmin, fmax in zip(specs, fmins, fmaxs):
        if len(spec) > 0:
            for kind, color in zip(['noise', 'all', 'P', 'S'], colors):
                if kind in spec and 'f' in spec[kind]:
                    f = spec[kind]['f']
                    bol_1Hz_mask = np.array(
                        (np.array((f >= fmin, f <= fmax)).all(axis=0),
                         np.array((f < 1. / df_mute,
                                   f > df_mute)).any(axis=0))
                        ).all(axis=0)
                    p = spec[kind]['p_' + chan]

                    fig.add_trace(
                        go.Scatter(x=f[bol_1Hz_mask],
                                   y=10 * np.log10(p[bol_1Hz_mask]),
                                   name=kind,
                                   legendgroup=kind,
                                   line=go.scatter.Line(color=color),
                                   mode="lines", **kwargs),
                        row=row, col=col)
<<<<<<< HEAD
    if 'S' in event.spectra:
        kind = 'S'
    elif 'P' in event.spectra:
        kind = 'P'
    else:
        kind = 'all'
    f = event.spectra[kind]['f']
    p = event.spectra[kind]['p_' + chan]
    fig.add_trace(
        go.Scatter(x=f[amps['fitting_mask']],
                   y=10 * np.log10(p[amps['fitting_mask']]),
                   name='data used for fit',
                   marker=dict(size=5,
                               line=dict(width=1,
                                         color='DarkSlateGrey')),
                   # line=go.scatter.Line(color='red', width=5),
                   mode="markers",
                   **kwargs),
        row=row, col=col)

    if event.waveforms_SP is not None:
=======

    if event.quality in ['A', 'B', 'C']:
        if 'S' in event.spectra:
            kind = 'S'
        else:
            kind = 'P'
        f = event.spectra[kind]['f']
        p = event.spectra[kind]['p_' + chan]
        fig.add_trace(
            go.Scatter(x=f[amps['fitting_mask']],
                       y=10 * np.log10(p[amps['fitting_mask']]),
                       name='data used for fit',
                       marker=dict(size=5,
                                   line=dict(width=1,
                                             color='DarkSlateGrey')),
                       # line=go.scatter.Line(color='red', width=5),
                       mode="markers",
                       **kwargs),
            row=row, col=col)

    if event.waveforms_SP is not None \
            and event.waveforms_SP[0].stats.channel[0:2]=='EH':
>>>>>>> cbf4d3ba
        # Add marker for SP/VBB transition
        fig.add_trace(
            go.Scatter(x=[f_VBB_SP_transition,
                          f_VBB_SP_transition,
                          f_VBB_SP_transition],
                       y=[-250, -180, -100],
                       showlegend=False,
                       text=['', 'VBB  SP1', ''],
                       textfont={'size': 30},
                       line=go.scatter.Line(color='LightSeaGreen',
                                            dash='dashdot',
                                            width=2),
                       textposition='bottom center',
                       mode="lines+text", **kwargs),
            row=row, col=col)
    else:
        # Add only VBB text
        fig.add_trace(
            go.Scatter(x=[f_VBB_SP_transition,
                          f_VBB_SP_transition,
                          f_VBB_SP_transition],
                       y=[-250, -180, -100],
                       showlegend=False,
                       text=['', 'VBB' + chan, ''],
                       textfont={'size': 30},
                       textposition='bottom center',
                       mode="text", **kwargs),
            row=row, col=col)

    f = np.geomspace(0.1, 50.0, num=400)
    if 'A0' in amps:
        A0 = amps['A0']
        tstar = amps['tstar']
        f_c = amps['f_c'] if 'f_c' in amps and amps['f_c'] is not None else 3.
        if A0 is not None and tstar is not None:
            stf_amp = 1 / (1 + (f / f_c) ** 2)
            fig.add_trace(
                go.Scatter(x=f,
                           y=A0 - f * tstar * 10. * np.pi / np.log(10)
                             + 10 * np.log10(stf_amp),
                           name='fit: source, att.',
                           line=go.scatter.Line(color='blue', width=2),
                           mode="lines", **kwargs),
                row=row, col=col)
            # Fit Lorenz-Adapted tstar
            if amps['ampfac'] is not None:
                fig.add_trace(
                    go.Scatter(x=f,
                               y=lorentz_att(f, A0=amps['A0'],
                                             f0=amps['f_24'],
                                             f_c=amps['f_c'],
                                             tstar=amps['tstar'],
                                             fw=amps['width_24'],
                                             ampfac=amps['ampfac']),
                               name='fit: src, att, amplific.<br>'
                                    '%ddB, f=%4.2fHz, f_c=%4.2fHz<br>'
                                    't*=%4.2f, df=%4.2f, dA=%4.1fdB' %
                                    (amps['A0'], amps['f_24'], amps['f_c'],
                                     amps['tstar'],
                                     amps['width_24'],
                                     10 * np.log10(amps['ampfac'])),
                               line=go.scatter.Line(color='red', width=5),
                               mode="lines", **kwargs),
                    row=row, col=col)
            # Add text marker
            fig.add_trace(
                go.Scatter(x=[0.05, 0.15],
                           y=[A0, A0],
                           showlegend=False,
                           text=['', 'A0=%d dB' % A0],
                           textfont={'size': 20},
                           line=go.scatter.Line(color='blue', width=2),
                           textposition='bottom right',
                           mode="lines+markers+text", **kwargs),
                row=row, col=col)

    if 'A_24' in amps and amps['A_24'] is not None:
        fig.add_trace(
            go.Scatter(x=f,
                       y=lorentz(f, A=amps['A_24'],
                                 x0=amps['f_24'],
                                 xw=amps['width_24']),
                       name='fit, peak only<br>'
                            '%ddB, f0*=%4.2fHz' %
                            (amps['A_24'], amps['f_24']),
                       line=go.scatter.Line(color='darkblue', width=2),
                       mode="lines", **kwargs),
            row=row, col=col)
        # Add text marker
        fig.add_trace(
            go.Scatter(x=[2.3, 2.5],
                       y=[amps['A_24'], amps['A_24']],
                       line=go.scatter.Line(color='blue', width=2),
                       showlegend=False,
                       text=['', 'A_24=%d dB' % amps['A_24']],
                       textfont={'size': 20},
                       textposition='bottom right',
                       mode="lines+markers+text", **kwargs),
            row=row, col=col)

    fig.update_yaxes(range=[ymin, ymax],
                     title_text='PSD, displacement / m²/Hz [dB]',
                     row=row, col=col)
    fig.update_xaxes(range=[-1, 1.5], type='log',
                     title_text='frequency / Hz',
                     row=row, col=col)


def pick_plot(event, fig, types, row, col, chan, annotations=None, **kwargs):
    pick_name = {'mb_P': 'Peak_MbP',
                 'mb_S': 'Peak_MbS',
                 'm2.4': 'Peak_M2.4',
                 'full': 'Peak_MbP'
                 }
    freqs = {'mb_P': (1. / 6., 1. / 2.),
             'mb_S': (1. / 6., 1. / 2.),
             'm2.4': (2., 3.),
             'full': (1. / 15., 3.5)
             }

    if ((event.waveforms_SP is None or len(event.waveforms_SP) == 0)
       and
       (event.waveforms_VBB is None or len(event.waveforms_VBB) == 0)):
        print('SP:')
        print(event.waveforms_SP)

        print('VBB:')
        print(event.waveforms_VBB)
        print('No data for event %s' % event.name)
    else:
        if event.waveforms_VBB is None:
            tr = event.waveforms_SP.select(channel='??' + chan)[0].copy()
        else:
            tr = event.waveforms_VBB.select(channel='??' + chan)[0].copy()
        tr.decimate(2)
        fmin = freqs[types[0]][0]
        fmax = freqs[types[0]][1]

        tr.filter('bandpass', zerophase=True, freqmin=fmin, freqmax=fmax)
        tr.trim(starttime=utct(event.picks['start']) - 180.,
                endtime=utct(event.picks['end']) + 180.)
        tr_env = envelope_smooth(envelope_window_in_sec=60.,
                                 tr=tr)
        tr_env.stats.starttime += 30.
        tr_env.data *= 2.
        timevec = create_timevector(tr)
        fig.add_trace(
            go.Scatter(x=timevec,
                       y=tr.data,
                       name='time series %s' % types[0],
                       showlegend=False,
                       line=go.scatter.Line(color="darkgrey"),
                       mode="lines", **kwargs),
            row=row, col=col)
        timevec = create_timevector(tr_env)
        fig.add_trace(
            go.Scatter(x=timevec,
                       y=tr_env.data,
                       name='envelope %s' % types[0],
                       showlegend=False,
                       line=go.scatter.Line(color="darkgrey", dash='dot'),
                       mode="lines", **kwargs),
            row=row, col=col)

        if annotations is not None:
            annotations_event = annotations.select(
                starttime=utct(event.picks['start']) - 180.,
                endtime=utct(event.picks['end']) + 180.)
            if len(annotations_event) > 0:
                for times in annotations_event:
                    tmin = utct(times[0])
                    tmax = utct(times[1])
                    tr_pick = tr.slice(starttime=tmin, endtime=tmax)
                    timevec = create_timevector(tr_pick)
                    fig.add_trace(go.Scatter(x=timevec,
                                             y=tr_pick.data,
                                             showlegend=False,
                                             mode="lines",
                                             line=go.scatter.Line(
                                                 color="lightgrey"),
                                             **kwargs),
                                  row=row, col=col)
        # cols = dict(mb_P='red',
        #         mb_S=
        for pick_type in types:
            pick = pick_name[pick_type]
            if event.picks[pick] != '':
                tmin = utct(event.picks[pick]) - 10.
                tmax = utct(event.picks[pick]) + 10.
                tr_pick = tr.slice(starttime=tmin, endtime=tmax)
                timevec = create_timevector(tr_pick)
                fig.add_trace(go.Scatter(x=timevec,
                                         y=tr_pick.data,
                                         name='pick window %s' % pick_type,
                                         mode="lines",
                                         line=go.scatter.Line(),
                                         **kwargs),
                              row=row, col=col)

        for pick in ['start', 'end', 'P', 'S', 'PP', 'SS', 'Pg', 'Sg',
                     'x1', 'x2', 'x3']:
            if event.picks[pick] != '':
                time_pick = utct(event.picks[pick]).datetime
                ymax = np.max(abs(tr.data))
                if pick not in ['start', 'end']:
                    text = pick
                    color = 'black'
                else:
                    text = ''
                    color = 'darkgreen'
                fig.add_trace(go.Scatter(x=[time_pick, time_pick],
                                         y=[-ymax, ymax],
                                         text=['', text],
                                         showlegend=False,
                                         textfont={'size': 20},
                                         textposition='bottom right',
                                         name=pick,
                                         mode="lines+text",
                                         line=go.scatter.Line(color=color),
                                         **kwargs),
                              row=row, col=col)

    fig.update_yaxes(title_text='displacement / m', row=row, col=col)


if __name__ == '__main__':
    from mqs_reports.catalog import Catalog

    events = Catalog(fnam_quakeml='./mqs_reports/data/catalog.xml',
                     type_select='all', quality=('A', 'B', 'C'))
    inv = obspy.read_inventory('./mqs_reports/data/inventory.xml')
    events = events.select(name='S0376a')
    events.read_waveforms(inv=inv, kind='DISP', sc3dir='/mnt/mnt_sc3data')
    events.calc_spectra(winlen_sec=20.)
    events.make_report()<|MERGE_RESOLUTION|>--- conflicted
+++ resolved
@@ -141,29 +141,6 @@
                                    line=go.scatter.Line(color=color),
                                    mode="lines", **kwargs),
                         row=row, col=col)
-<<<<<<< HEAD
-    if 'S' in event.spectra:
-        kind = 'S'
-    elif 'P' in event.spectra:
-        kind = 'P'
-    else:
-        kind = 'all'
-    f = event.spectra[kind]['f']
-    p = event.spectra[kind]['p_' + chan]
-    fig.add_trace(
-        go.Scatter(x=f[amps['fitting_mask']],
-                   y=10 * np.log10(p[amps['fitting_mask']]),
-                   name='data used for fit',
-                   marker=dict(size=5,
-                               line=dict(width=1,
-                                         color='DarkSlateGrey')),
-                   # line=go.scatter.Line(color='red', width=5),
-                   mode="markers",
-                   **kwargs),
-        row=row, col=col)
-
-    if event.waveforms_SP is not None:
-=======
 
     if event.quality in ['A', 'B', 'C']:
         if 'S' in event.spectra:
@@ -186,7 +163,6 @@
 
     if event.waveforms_SP is not None \
             and event.waveforms_SP[0].stats.channel[0:2]=='EH':
->>>>>>> cbf4d3ba
         # Add marker for SP/VBB transition
         fig.add_trace(
             go.Scatter(x=[f_VBB_SP_transition,
