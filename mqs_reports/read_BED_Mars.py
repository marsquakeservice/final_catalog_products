#!/usr/bin/env python
# -*- coding: utf-8 -*-
'''
Some scripts to read in the Mars BED extended QuakeML produced by the MQS
author: Fabian Euchner, Simon Stähler
'''
import numpy as np

from mqs_reports.event import Event


XMLNS_QUAKEML_BED = "http://quakeml.org/xmlns/bed/1.2"
XMLNS_QUAKEML_BED_MARS = "http://quakeml.org/xmlns/bed/1.2/mars"
XMLNS_QUAKEML_SST = "http://quakeml.org/xmlns/singlestation/1.0"
QML_EVENT_NAME_DESCRIPTION_TYPE = 'earthquake name'
QML_SINGLESTATION_PARAMETERS_ELEMENT_NAME = "singleStationParameters"
QML_MARSQUAKE_PARAMETERS_ELEMENT_NAME = "marsquakeParameters"

XMLNS_SINGLESTATION_ABBREV = "sst"
XMLNS_SINGLESTATION = "http://quakeml.org/xmlns/singlestation/1.0"


def lxml_prefix_with_namespace(elementname, namespace):
    """Prefix an XML element name with a namsepace in lxml syntax."""

    return "{{{}}}{}".format(namespace, elementname)


def lxml_text_or_none(element):
    """
    If an lxml element has a text node, return its value. Otherwise,
    return None.

    """

    txt = None
    try:
        txt = element.text

    except Exception:
        pass

    return txt


def qml_get_pick_time_for_phase(event_element, pref_ori_publicid, phase_name):
    # [contains(text(), '{}')]
    ph_el = event_element.findall(
        "./{}[@publicID='{}']/{}/{}".format(
            lxml_prefix_with_namespace("origin", XMLNS_QUAKEML_BED),
            pref_ori_publicid,
            lxml_prefix_with_namespace("arrival", XMLNS_QUAKEML_BED),
            lxml_prefix_with_namespace("phase", XMLNS_QUAKEML_BED)))

    pick_time_str = ''
    pick_unc_str = ''

    for ph in ph_el:
        if str(ph.text).strip() == phase_name:
            pickid = ph.find(
                "../{}".format(
                    lxml_prefix_with_namespace("pickID", XMLNS_QUAKEML_BED)))

            ev_pick_time = event_element.find(
                "./{}[@publicID='{}']/{}/{}".format(
                    lxml_prefix_with_namespace("pick", XMLNS_QUAKEML_BED),
                    pickid.text,
                    lxml_prefix_with_namespace("time", XMLNS_QUAKEML_BED),
                    lxml_prefix_with_namespace("value", XMLNS_QUAKEML_BED)))

            ev_pick_unc = event_element.find(
                "./{}[@publicID='{}']/{}/{}".format(
                    lxml_prefix_with_namespace("pick", XMLNS_QUAKEML_BED),
                    pickid.text,
                    lxml_prefix_with_namespace("time", XMLNS_QUAKEML_BED),
                    lxml_prefix_with_namespace("lowerUncertainty", XMLNS_QUAKEML_BED)))

            pick_time_str = str(ev_pick_time.text).strip()
            if ev_pick_unc is not None:
                pick_unc_str = str(ev_pick_unc.text).strip()
            else:
                pick_unc_str = ''
            break

    return pick_time_str, pick_unc_str


def qml_get_event_info_for_event_waveform_files(xml_root,
                                                location_quality,
                                                event_type,
                                                phase_list):
    event_info = []

    for ev in xml_root.iter(
            "{}".format(
                lxml_prefix_with_namespace("event", XMLNS_QUAKEML_BED))):

        # publicID
        ev_publicid = ev.get("publicID")

        # preferred origin
        pref_ori = ev.find(
            "./{}".format(lxml_prefix_with_namespace(
                "preferredOriginID", XMLNS_QUAKEML_BED)))

        # location quality from mars extension
        lq = ev.find(
            "./{}[@publicID='{}']/{}".format(
                lxml_prefix_with_namespace("origin", XMLNS_QUAKEML_BED),
                pref_ori.text,
                lxml_prefix_with_namespace(
                    "locationQuality", XMLNS_QUAKEML_BED_MARS)))

        if not lq.text[-1] in tuple(location_quality):
            continue

        # event type from mars extension
        mars_event_type = ev.find("./{}".format(
            lxml_prefix_with_namespace("type", XMLNS_QUAKEML_BED_MARS)))
        mars_event_type_str = str(mars_event_type.text).split(sep='#')[-1]

        if mars_event_type_str not in event_type:
            continue

        # event name
        desc_texts = ev.findall("./{}/{}".format(
            lxml_prefix_with_namespace("description", XMLNS_QUAKEML_BED),
            lxml_prefix_with_namespace("text", XMLNS_QUAKEML_BED)))

        ev_name = ''
        for desc_text in desc_texts:

            desc_type = desc_text.find("../{}".format(
                lxml_prefix_with_namespace("type", XMLNS_QUAKEML_BED)))

            if str(desc_type.text).strip() == QML_EVENT_NAME_DESCRIPTION_TYPE:
                ev_name = str(desc_text.text).strip()
                break

        if not ev_name:
            continue

        # Get single station origin (for PDF based distance and origin time)
        sso = qml_get_sso_info_for_event_element(xml_root=xml_root, ev=ev)
        if 'origin_time' in sso:
            sso_origin_time = sso['origin_time']
        else:
            sso_origin_time = None
        if 'distance' in sso:
            sso_distance = sso['distance']
        else:
            sso_distance = None
        if 'distance_pdf' in sso:
            sso_distance_pdf = sso['distance_pdf']
        else:
            sso_distance_pdf = None

        # Mars event type (from BED extension)
        mars_event_type_str = ''
        mars_event_type = ev.find("./{}".format(
            lxml_prefix_with_namespace("type", XMLNS_QUAKEML_BED_MARS)))

        if mars_event_type is not None:
            mars_event_type_str = str(mars_event_type.text).strip()

        picks = dict()
        picks_sigma = dict()
        for phase in phase_list:
            picks[phase], picks_sigma[phase] = qml_get_pick_time_for_phase(ev, pref_ori.text, phase)

        latitude = ev.find("./{}[@publicID='{}']/{}/{}".format(
            lxml_prefix_with_namespace("origin", XMLNS_QUAKEML_BED),
            pref_ori.text,
            lxml_prefix_with_namespace(
                "latitude", XMLNS_QUAKEML_BED),
            lxml_prefix_with_namespace(
                "value", XMLNS_QUAKEML_BED))).text
        longitude = ev.find("./{}[@publicID='{}']/{}/{}".format(
            lxml_prefix_with_namespace("origin", XMLNS_QUAKEML_BED),
            pref_ori.text,
            lxml_prefix_with_namespace(
                "longitude", XMLNS_QUAKEML_BED),
            lxml_prefix_with_namespace(
                "value", XMLNS_QUAKEML_BED))).text
        origin_time = ev.find("./{}[@publicID='{}']/{}/{}".format(
            lxml_prefix_with_namespace("origin", XMLNS_QUAKEML_BED),
            pref_ori.text,
            lxml_prefix_with_namespace(
                "time", XMLNS_QUAKEML_BED),
            lxml_prefix_with_namespace(
                "value", XMLNS_QUAKEML_BED))).text

        event_info.append(Event(
            name=ev_name,
            publicid=ev_publicid,
            origin_publicid=str(pref_ori.text).strip(),
            picks=picks,
            picks_sigma=picks_sigma,
            quality=str(lq.text).strip(),
            latitude=float(latitude),
            longitude=float(longitude),
            sso_distance=sso_distance,
            sso_distance_pdf=sso_distance_pdf,
            sso_origin_time=sso_origin_time,
            mars_event_type=mars_event_type_str,
            origin_time=origin_time))

    return event_info


def qml_get_sso_info_for_event_element(xml_root, ev):
    sso_info = {}

    # preferredOriginID
    preferred_ori_id = lxml_text_or_none(ev.find("./{}".format(
        lxml_prefix_with_namespace("preferredOriginID", XMLNS_QUAKEML_BED))))

    # find SingleStationOrigin that references preferredOrigin

    # this xpath expression is invalid. why?
    # bed_ori_ref = xml_root.xpath('./{}/{}/{}[text()="{}"]'.format(
    # lxml_prefix_with_namespace(
    # QML_SINGLESTATION_PARAMETERS_ELEMENT_NAME, XMLNS_SINGLESTATION),
    # lxml_prefix_with_namespace("singleStationOrigin", XMLNS_SINGLESTATION),
    # lxml_prefix_with_namespace("bedOriginReference", XMLNS_SINGLESTATION),
    # preferred_ori_id))

    bed_ori_ref = None

    for bed_ori_ref in xml_root.iterfind('./{}/{}/{}'.format(
            lxml_prefix_with_namespace(
                QML_SINGLESTATION_PARAMETERS_ELEMENT_NAME,
                XMLNS_SINGLESTATION),
            lxml_prefix_with_namespace("singleStationOrigin",
                                       XMLNS_SINGLESTATION),
            lxml_prefix_with_namespace("bedOriginReference",
                                       XMLNS_SINGLESTATION))):

        if bed_ori_ref.text.strip() == preferred_ori_id:
            break

    if bed_ori_ref is None:
        return sso_info

    sso = bed_ori_ref.getparent()

    # extract distance, origin time, depth, backazimuth
    pref_distance_id = lxml_text_or_none(sso.find("./{}".format(
        lxml_prefix_with_namespace(
            "preferredDistanceID", XMLNS_SINGLESTATION))))

    pref_ori_time_id = lxml_text_or_none(sso.find("./{}".format(
        lxml_prefix_with_namespace(
            "preferredOriginTimeID", XMLNS_SINGLESTATION))))

    pref_depth_id = lxml_text_or_none(sso.find("./{}".format(
        lxml_prefix_with_namespace("preferredDepthID",
                                   XMLNS_SINGLESTATION))))

    pref_azimuth_id = lxml_text_or_none(sso.find("./{}".format(
        lxml_prefix_with_namespace("preferredAzimuthID",
                                   XMLNS_SINGLESTATION))))

    if pref_distance_id is not None:
        distance = lxml_text_or_none(
            sso.find(
                "./{}[@publicID='{}']/{}/{}".format(
                    lxml_prefix_with_namespace("distance",
                                               XMLNS_SINGLESTATION),
                    pref_distance_id,
                    lxml_prefix_with_namespace("distance",
                                               XMLNS_SINGLESTATION),
                    lxml_prefix_with_namespace("value",
                                               XMLNS_SINGLESTATION)
                    )))

        if distance is not None:
            sso_info['distance'] = float(distance)


        distance_pdf_variable = lxml_text_or_none(
            sso.find(
                "./{}[@publicID='{}']/{}/{}/{}".format(
                    lxml_prefix_with_namespace("distance",
                                               XMLNS_SINGLESTATION),
                    pref_distance_id,
                    lxml_prefix_with_namespace("distance",
                                               XMLNS_SINGLESTATION),
                    lxml_prefix_with_namespace("pdf",
                                               XMLNS_SINGLESTATION),
                    lxml_prefix_with_namespace("variable",
                                               XMLNS_SINGLESTATION)
                ))).split(' ')
        distance_pdf_prob = lxml_text_or_none(
            sso.find(
                "./{}[@publicID='{}']/{}/{}/{}".format(
                    lxml_prefix_with_namespace("distance",
                                               XMLNS_SINGLESTATION),
                    pref_distance_id,
                    lxml_prefix_with_namespace("distance",
                                               XMLNS_SINGLESTATION),
                    lxml_prefix_with_namespace("pdf",
                                               XMLNS_SINGLESTATION),
                    lxml_prefix_with_namespace("probability",
                                               XMLNS_SINGLESTATION)
<<<<<<< HEAD
                ))).split(' ')

        if distance_pdf_variable is not None:
            sso_info['distance_pdf'] = np.asarray((distance_pdf_variable, distance_pdf_prob), dtype=float)
=======
                )))
        print(distance_pdf_variable)
        print(distance_pdf_prob)
        if distance_pdf_variable is not None:
            sso_info['distance_pdf'] = np.asarray((distance_pdf_variable, distance_pdf_prob),
                                                  dtype=float)
>>>>>>> 49f70512

    if pref_ori_time_id is not None:
        origin_time = lxml_text_or_none(
            sso.find(
                "./{}[@publicID='{}']/{}/{}".format(
                    lxml_prefix_with_namespace(
                        "originTime", XMLNS_SINGLESTATION),
                    pref_ori_time_id,
                    lxml_prefix_with_namespace(
                        "originTime", XMLNS_SINGLESTATION),
                    lxml_prefix_with_namespace("value", XMLNS_SINGLESTATION))))

        sso_info['origin_time'] = origin_time

    if pref_depth_id is not None:
        depth = lxml_text_or_none(
            sso.find(
                "./{}[@publicID='{}']/{}/{}".format(
                    lxml_prefix_with_namespace("depth", XMLNS_SINGLESTATION),
                    pref_depth_id,
                    lxml_prefix_with_namespace("depth", XMLNS_SINGLESTATION),
                    lxml_prefix_with_namespace("value", XMLNS_SINGLESTATION))))

        if depth is not None:
            sso_info['depth'] = float(depth)

    if pref_azimuth_id is not None:
        azimuth = lxml_text_or_none(
            sso.find(
                "./{}[@publicID='{}']/{}/{}".format(
                    lxml_prefix_with_namespace("azimuth", XMLNS_SINGLESTATION),
                    pref_azimuth_id,
                    lxml_prefix_with_namespace("azimuth", XMLNS_SINGLESTATION),
                    lxml_prefix_with_namespace("value", XMLNS_SINGLESTATION))))
        if azimuth is not None:
            sso_info['azimuth'] = float(azimuth)

    return sso_info


def read_QuakeML_BED(fnam, event_type, phase_list,
                     quality=('A', 'B', 'C', 'D')):
    from lxml import etree
    with open(fnam) as fh:
        tree = etree.parse(fh)
        xml_root = tree.getroot()
        events = qml_get_event_info_for_event_waveform_files(
            xml_root, location_quality=quality,
            event_type=event_type,
            phase_list=phase_list)

    return events


if __name__ == '__main__':
    test = read_QuakeML_BED('./mqs_reports/data/catalog_20191002.xml',
                            event_type='BROADBAND',
                            phase_list=['P', 'S', 'noise_start', 'start',
                                        'Pg', 'Sg', 'x1', 'x2', 'x3',
                                        'end'])
    print(test)<|MERGE_RESOLUTION|>--- conflicted
+++ resolved
@@ -303,19 +303,11 @@
                                                XMLNS_SINGLESTATION),
                     lxml_prefix_with_namespace("probability",
                                                XMLNS_SINGLESTATION)
-<<<<<<< HEAD
                 ))).split(' ')
 
-        if distance_pdf_variable is not None:
-            sso_info['distance_pdf'] = np.asarray((distance_pdf_variable, distance_pdf_prob), dtype=float)
-=======
-                )))
-        print(distance_pdf_variable)
-        print(distance_pdf_prob)
         if distance_pdf_variable is not None:
             sso_info['distance_pdf'] = np.asarray((distance_pdf_variable, distance_pdf_prob),
                                                   dtype=float)
->>>>>>> 49f70512
 
     if pref_ori_time_id is not None:
         origin_time = lxml_text_or_none(
