--- conflicted
+++ resolved
@@ -1,7 +1,7 @@
 #!/usr/bin/env python
 # -*- coding: utf-8 -*-
 """
-<<<<<<< HEAD
+
 Python tools to create products/plots for the final version of the InSight
 Marsquake service Mars event catalogue
 
@@ -15,14 +15,8 @@
     GPLv3
 """
 
-=======
-Some scripts to read in the Mars BED extended QuakeML produced by the MQS
-author: Fabian Euchner, Simon Stähler
-"""
-
 import base64 
 
->>>>>>> 2caae43f
 import numpy as np
 
 from mqs_reports.event import Event
