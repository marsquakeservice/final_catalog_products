#!/usr/bin/env python
# -*- coding: utf-8 -*-
"""
Python tools to create products/plots for the final version of the InSight
Marsquake service Mars event catalogue

:copyright:
    Simon Stähler (mail@simonstaehler.com), 2018
    Martin van Driel (Martin@vanDriel.de), 2018
    Luca Scarabello (luca.scarabello@sed.ethz.ch), 2024
    Savas Ceylan (savas.ceylan@eaps.ethz.ch), 2024
    Fabian Euchner (fabian.euchner@sed.ethz.ch), 2024
:license:
    GPLv3
"""

import glob
from os.path import join as pjoin

import matplotlib.pyplot as plt
import numpy as np
import obspy
from matplotlib import mlab as mlab
from obspy import UTCDateTime as utct, UTCDateTime
from obspy.signal.filter import envelope
from obspy.signal.rotate import rotate2zne
from obspy.signal.util import next_pow_2
from scipy.fftpack import fft, ifft
from scipy.signal import hilbert

from mqs_reports.constants import SEC_PER_DAY_EARTH, SEC_PER_DAY_MARS


def solify(UTC_time, sol0=UTCDateTime(2018, 11, 26, 5, 10, 50.33508)):
    if type(UTC_time) is str:
        UTC_time = UTCDateTime(UTC_time)
    MIT = (UTC_time - sol0) / SEC_PER_DAY_MARS
    t = UTCDateTime((MIT - 1) * SEC_PER_DAY_EARTH)
    return t


def UTCify(LMST_time, sol0=UTCDateTime(2018, 11, 26, 5, 10, 50.33508)):
    MIT = float(LMST_time) / SEC_PER_DAY_EARTH + 1
    UTC_time = UTCDateTime(MIT * SEC_PER_DAY_MARS + float(sol0))
    return UTC_time


def create_fnam_event(
<<<<<<< HEAD
        time,
        station,
        sc3dir,
        filenam_inst
        ):
    dirnam = pjoin(sc3dir,
                   'op/data/waveform/%04d/XB/%s/' % (utct(time).year, station))
=======
    time, sc3dir, filenam_inst, station='ELYSE', location_code='00'):
    
    dirnam = pjoin(
        sc3dir,
        "op/data/waveform/{:04d}/XB/{}/".format(utct(time).year, station))
    
>>>>>>> 2caae43f
    dirnam_inst = pjoin(dirnam, '???.D')

    hour = utct(time).strftime('%H')
    
    if station != 'ELYSE':
        fnam_inst = pjoin(
            dirnam_inst, 
            filenam_inst.format(
                station, location_code, utct(time).year, utct(time).julday))
    else:
        fnam_inst = pjoin(
            dirnam_inst, 
            filenam_inst.format(utct(time).year, utct(time).julday))
        
    if hour in ['00', '22', '23']:
        fnam_inst = fnam_inst[:-1] + '?'

    return fnam_inst


def f_c(M0, vs, ds):
    # Calculate corner frequency for event with M0,
    # assuming a stress drop ds
    return 4.9e-1 * vs * (ds / M0) ** (1 / 3)


def M0(Mw):
    return 10 ** (Mw * 1.5 + 9.1)

def attenuation_term(freqs, Qm, Qk=5e4, x=1e6, phase='S', vp=7.5e3, vs=4.1e3):
    if phase == 'P':
        L = 4 / 3 * (vs / vp) ** 2
        Q = 1 / (L / Qm + (1 - L) / Qk)
    else:
        Q = Qm
    return np.exp(-np.pi * x * freqs / vs / Q)


def pred_spec(freqs, ds, Qm, amp, dist, mag, phase, vs=5.e3):
    stf_amp = 1 / (1 + (freqs / f_c(M0=M0(mag),
                                    vs=vs, ds=ds)
                        ) ** 2)
    A = attenuation_term(freqs, Qm=Qm, x=dist, vs=vs, phase=phase)
    return 20 * np.log10(A * stf_amp) + amp


# def attenuation_term(freqs, Qm, Qk=5e4, x=1e6, phase='S', exp=0.0, f0=1,
#                      vp=7.5e3, vs=4.1e3):
#     if phase == 'P':
#         vel = vp
#         L = 4 / 3 * (vs / vp) ** 2
#         Q = 1 / (L / Qm + (1 - L) / Qk)
#     else:
#         vel = vs
#         Q = Qm
#     Q = Q * (freqs / f0) ** exp
#     Qscat = 300
#     Q = 1. / (1. / Q + 1 / Qscat)
#     return np.exp(-np.pi * x / vel * freqs / Q)
#
#
# def pred_spec(freqs, ds, Qm, amp, dist, mag, phase='S', vp=7.5e3, vs=4.2e3):
#     stf_amp = 1 / (1 + (freqs / f_c(M0=M0(mag),
#                                     vs=2.8e3, ds=ds)
#                         )                    filenam_pressure = 'XB.ELYSE.02.MDO.D.%d.%03d')
#     A = attenuation_term(freqs, Qm=Qm, x=dist, phase=phase, vp=vp, vs=vs)
#     return 20 * np.log10(A * stf_amp) + amp


def create_ZNE_HG(st: obspy.Stream,
                  inv: obspy.Inventory=None,
                  station: str='ELYSE',
                  location_code='00'):
    
    # dip_u, dip_v, dip_w, = -35.3, -35.3, -35.3
    # azimuth_u, azimuth_v, azimuth_w = 0., 120., 240.

    if len(st) == 1 and st[0].stats.channel == 'EHU':
        # only SP1==SPZ switched on
        tr_Z = st[0].copy()
        tr_Z.stats.channel = 'EHZ'
        st_ZNE = obspy.Stream(traces=[tr_Z])

    else:
        chan_name = st[0].stats.channel[0:2]

        if inv is None:
            dip_u = -29.4
            dip_v = -29.2
            dip_w = -29.7
            azi_u = 135.1
            azi_v = 15.0
            azi_w = 255.0
        else:
<<<<<<< HEAD
            chan_u = inv.select(station=st[0].stats.station,
                                starttime=st[0].stats.starttime,
                                endtime=st[0].stats.endtime,
                                channel=chan_name + 'U')[0][0][0]
            chan_v = inv.select(station=st[0].stats.station,
                                starttime=st[0].stats.starttime,
                                endtime=st[0].stats.endtime,
                                channel=chan_name + 'V')[0][0][0]
            chan_w = inv.select(station=st[0].stats.station,
                                starttime=st[0].stats.starttime,
                                endtime=st[0].stats.endtime,
                                channel=chan_name + 'W')[0][0][0]

=======
            if station != 'ELYSE':
                chan_u = inv.select(station=station,
                                    location=location_code,
                                    starttime=st[0].stats.starttime,
                                    endtime=st[0].stats.endtime,
                                    channel=chan_name + 'U')[0][0][0]
                chan_v = inv.select(station=station,
                                    location=location_code,
                                    starttime=st[0].stats.starttime,
                                    endtime=st[0].stats.endtime,
                                    channel=chan_name + 'V')[0][0][0]
                chan_w = inv.select(station=station,
                                    location=location_code,
                                    starttime=st[0].stats.starttime,
                                    endtime=st[0].stats.endtime,
                                    channel=chan_name + 'W')[0][0][0]
            else:
                chan_u = inv.select(station=station,
                                    starttime=st[0].stats.starttime,
                                    endtime=st[0].stats.endtime,
                                    channel=chan_name + 'U')[0][0][0]
                chan_v = inv.select(station=station,
                                    starttime=st[0].stats.starttime,
                                    endtime=st[0].stats.endtime,
                                    channel=chan_name + 'V')[0][0][0]
                chan_w = inv.select(station=station,
                                    starttime=st[0].stats.starttime,
                                    endtime=st[0].stats.endtime,
                                    channel=chan_name + 'W')[0][0][0]
                
>>>>>>> 2caae43f
            dip_u = chan_u.dip
            dip_v = chan_v.dip
            dip_w = chan_w.dip
            azi_u = chan_u.azimuth
            azi_v = chan_v.azimuth
            azi_w = chan_w.azimuth

        for tr_1 in st:
            for tr_2 in st:
                tr_1.trim(starttime=tr_2.stats.starttime,
                          endtime=tr_2.stats.endtime,
                          nearest_sample=True)
        st_ZNE = obspy.Stream()
        try:
            for tr_1 in st:
                for tr_2 in st:
                    # assert tr_1.stats.starttime == tr_2.stats.starttime
                    #assert tr_1.stats.npts == tr_2.stats.npts
                    if not tr_1.stats.npts == tr_2.stats.npts:
                        tr_1.data = tr_1.data[0:tr_2.stats.npts]

        except:
            print('Problem with rotating to ZNE:')
            print(st)
        else:
            if (len(st.select(channel=chan_name + 'U')) > 0 and
                    len(st.select(channel=chan_name + 'V')) > 0 and
                    len(st.select(channel=chan_name + 'W')) > 0):
                data_ZNE = \
                    rotate2zne(st.select(channel=chan_name + 'U')[0].data,
                               azi_u,
                               dip_u,
                               st.select(channel=chan_name + 'V')[0].data,
                               azi_v,
                               dip_v,
                               st.select(channel=chan_name + 'W')[0].data,
                               azi_w,
                               dip_w)
                for channel, data in zip(['Z', 'N', 'E'], data_ZNE):
                    tr = st.select(channel=chan_name + 'U')[0].copy()
                    tr.stats.channel = chan_name + channel
                    tr.data = data
                    st_ZNE += tr
    return st_ZNE


def read_data(
    fnam_complete, inv, kind, twin, fmin=1.0/20.0, station='ELYSE',
    location_code='00', remove_response=True):
    
    # if type(fnam_complete) is list:
    #     st = obspy.Stream()
    #     for f in fnam_complete:
    #         st += obspy.read(f,
    #                          starttime=twin[0] - 300.,
    #                          endtime=twin[1] + 300
    #                          )
    #     st.merge()
    # else:
    if len(glob.glob(fnam_complete)) > 0:
        st = obspy.read(fnam_complete,
                        starttime=twin[0] - 300.,
                        endtime=twin[1] + 300,
                        nearest_sample=False)
        
        # st = obspy.read(fnam_complete)
        # st.trim(starttime=twin[0] - 300.,
        #         endtime=twin[1] + 300)
        st_seis = st.select(channel='?[LH]?')
        st_seis.merge(method=1, fill_value='interpolate')
        st_seis.detrend(type='demean')
        st_seis.taper(0.1)
        st_seis.filter('highpass', zerophase=True, freq=fmin / 2.)
        st_seis.detrend()
        # correct_subsample_shift(st_seis)
        
        if len(st_seis) > 0:
            if st_seis[0].stats.starttime < utct('20190418T12:24'):
                correct_shift(st_seis.select(channel='??U')[0], nsamples=-1)
                
            for tr in st_seis:
                fmax = tr.stats.sampling_rate * 0.5
                pre_filt = (fmin / 2., fmin, fmax*1.2, fmax * 1.5)
                if remove_response:
                    remove_response_stable(tr, inv, output=kind,
                                        pre_filt=pre_filt)

            st_rot = create_ZNE_HG(
                st_seis, inv=inv, station=station, location_code=location_code)
            
            if len(st_rot) > 0:
                if st_rot.select(channel='??Z')[0].stats.channel == 'MHZ':
                    fnam = fnam_complete[0:-32] + 'BZC' + \
                           fnam_complete[-29:-17] + \
                           '58.BZC' + fnam_complete[-11:]
                    tr_Z = obspy.read(fnam,
                                      starttime=twin[0] - 900.,
                                      endtime=twin[1] + 900)[0]
                    fmax = tr_Z.stats.sampling_rate * 0.45
                    if remove_response:
                        tr_Z.remove_response(inv,
                                            pre_filt=(
                                                0.005, 0.01, fmax, fmax * 1.2),
                                            output=kind)
                    st_tmp = st_rot.copy()
                    st_rot = obspy.Stream()
                    tr_Z.stats.channel = 'MHZ'
                    st_rot += tr_Z
                    st_rot += st_tmp.select(channel='?HN')[0]
                    st_rot += st_tmp.select(channel='?HE')[0]

                try:
                    for tr in st_rot:
                        tr.data[np.isnan(tr.data)] = 0.
                    st_rot.filter('highpass', zerophase=True, freq=fmin)
                
                except(NotImplementedError):
                    # if there are gaps in the stream, return empty stream
                    st_rot = obspy.Stream()
                
                else:
                    st_rot.trim(starttime=twin[0], endtime=twin[1])
        else:
            st_rot = obspy.Stream()
    else:
        st_rot = obspy.Stream()
    
    return st_rot


def remove_response_stable(tr, inv, **kwargs):
    try:
        tr.remove_response(inv, **kwargs)
    except ValueError:
        filtered_inv = inv.select(
            location=tr.stats.location, channel=tr.stats.channel,
            starttime=tr.stats.starttime - 7 * 86400,
            endtime=tr.stats.endtime + 7 * 86400)

        if filtered_inv:
            last_epoch = filtered_inv[0][0][0]
            last_epoch.start_date = tr.stats.starttime - 1.0
            last_epoch.end_date = tr.stats.endtime + 1.0

            tr.remove_response(inventory=filtered_inv, **kwargs)
        else:
            raise ValueError


def remove_sensitivity_stable(tr, inv, **kwargs):
    try:
        tr.remove_sensitivity(inv, **kwargs)
    except ValueError:
        filtered_inv = inv.select(
            location=tr.stats.location, channel=tr.stats.channel,
            starttime=tr.stats.starttime - 7 * 86400,
            endtime=tr.stats.endtime + 7 * 86400)

        if filtered_inv:
            last_epoch = filtered_inv[0][0][0]
            last_epoch.start_date = tr.stats.starttime - 1.0
            last_epoch.end_date = tr.stats.endtime + 1.0

            tr.remove_sensitivity(inventory=filtered_inv, **kwargs)
        else:
            raise ValueError


def correct_subsample_shift(st):
    if len(st) > 1:
        shift = np.zeros(3)
        for i in range(1, 3):
            shift[i] = (st[i].stats.starttime - st[0].stats.starttime) % \
                       st[0].stats.delta

        if shift.sum() > 0.01:
            starttime = utct(0)
            endtime = utct()
            for tr in st:
                starttime = utct(max(float(starttime),
                                     float(tr.stats.starttime)))
                endtime = utct(min(float(endtime),
                                   float(tr.stats.endtime)))
            print(st)
            st.resample(tr.stats.sampling_rate * 10, no_filter=True)
            print(st)
            st.trim(starttime=starttime, endtime=endtime)
            print(st)
            st.decimate(5, no_filter=True)
            st.decimate(2, no_filter=True)
            print(st)


def correct_shift(tr, nsamples=-1):
    ltrace = tr.stats.npts
    if nsamples < 0:
        tr.data[0:ltrace + nsamples] = tr.data[-nsamples:ltrace]
    elif nsamples > 0:
        tr.data[nsamples:ltrace] = tr.data[0:ltrace - nsamples]
    return


def __dayplot_set_x_ticks(ax, starttime, endtime, sol=False):
    """
    Sets the xticks for the dayplot.
    """

    # day_break = endtime - float(endtime) % 86400
    # day_break -= float(day_break) % 1
    hour_ticks = []
    ticklabels = []
    interval = endtime - starttime
    interval_h = interval / 3600.
    ts = starttime
    tick_start = utct(ts.year, ts.month, ts.day, ts.hour)

    step = 86400
    if 0 < interval <= 60:
        step = 10
    elif 60 < interval <= 300:
        step = 30
    elif 300 < interval <= 900:
        step = 120
    elif 900 < interval <= 1800:
        step = 300
    elif 1800 < interval <= 7200:
        step = 600
    elif 7200 < interval <= 18000:
        step = 1800
    elif 18000 < interval <= 43200:
        step = 3600
    elif 43200 < interval <= 86400:
        step = 4 * 3600
    elif 86400 < interval:
        step = 6 * 3600
    step_h = step / 3600.

    # make sure the start time is a multiple of the step
    if tick_start.hour % step_h > 0:
        tick_start += 3600 * (step_h - tick_start.hour % step_h)

    # for ihour in np.arange(0, interval_h + step_h * 2, step_h):
    for ihour in np.arange(0, interval_h + 2 + step_h, step_h):
        hour_tick = tick_start + ihour * 3600.
        hour_ticks.append(hour_tick)
        if sol:
            ticklabels.append(utct(hour_tick).strftime('%H:%M:%S%nSol %j'))
        else:
            ticklabels.append(utct(hour_tick).strftime('%H:%M:%S%n%Y-%m-%d'))

    hour_ticks_minor = []
    for ihour in np.arange(0, interval_h, 1):
        hour_tick = tick_start + ihour * 3600.
        hour_ticks_minor.append(hour_tick)

    ax.set_xlim(float(starttime),
                float(endtime))
    ax.set_xticks(hour_ticks)
    ax.set_xticks(hour_ticks_minor, minor=True)
    ax.set_xticklabels(ticklabels)
    ax.set_xlim(float(starttime),
                float(endtime))


def calc_PSD(tr, winlen_sec, detick_nfsamp=0, padding=True):
    Fs = tr.stats.sampling_rate

    if detick_nfsamp > 0:
        tr = detick(tr, detick_nfsamp)

    winlen = min(winlen_sec * Fs,
                 (tr.stats.endtime - tr.stats.starttime) * Fs / 2.)
    NFFT = next_pow_2(winlen)
    if padding:
        pad_to = np.max((NFFT * 2, 1024))
    else:
        pad_to = NFFT
    p, f = mlab.psd(tr.data,
                    Fs=Fs, NFFT=NFFT, detrend='linear',
                    pad_to=pad_to, noverlap=NFFT // 2)
    return f, p


def detick(tr, detick_nfsamp, fill_val=None, freq_tick=1.0):
    # simplistic deticking by muting detick_nfsamp freqeuency samples around
    # 1Hz
    tr_out = tr.copy()
    Fs = tr.stats.sampling_rate
    NFFT = next_pow_2(tr.stats.npts)
    tr.detrend()
    df = np.fft.rfft(tr.data, n=NFFT)
    idx_1Hz = np.argmin(np.abs(np.fft.rfftfreq(NFFT) * Fs - freq_tick))
    if fill_val is None:
        fill_val = (df[idx_1Hz - detick_nfsamp - 1] + \
                    df[idx_1Hz + detick_nfsamp + 1]) / 2.
    df[idx_1Hz - detick_nfsamp:idx_1Hz + detick_nfsamp] /= \
        df[idx_1Hz - detick_nfsamp:idx_1Hz + detick_nfsamp] / fill_val
    tr_out.data = np.fft.irfft(df)[:tr.stats.npts]
    return tr_out


def plot_spectrum(ax, ax_all, df_mute, iax, ichan_in, spectrum,
                  fmin=0.1, fmax=100.,
                  **kwargs):
    f = spectrum['f']
    for i, chan in enumerate(['Z', 'N', 'E']):
        ichan = ichan_in + i
        try:
            p = spectrum['p_' + chan]
        except(KeyError):
            continue
        else:
            bol_1Hz_mask = np.array(
                (np.array((f > fmin, f < fmax)).all(axis=0),
                 np.array((f < 1. / df_mute,
                           f > df_mute)).any(axis=0))
                ).all(axis=0)

            bol_1Hz_mask = np.invert(bol_1Hz_mask)
            p = np.ma.masked_where(condition=bol_1Hz_mask, a=p,
                                   copy=False)
            f = np.ma.masked_where(condition=bol_1Hz_mask, a=f,
                                   copy=False)

            if ichan % 3 == 0:
                ax_all[ichan % 3].plot(f,
                                       10 * np.log10(p),
                                       lw=0.5, c='lightgrey', zorder=1)
                ax[iax, ichan].plot(f,
                                    10 * np.log10(p),
                                    **kwargs)
            elif ichan % 3 == 1:
                tmp2 = p
            elif ichan % 3 == 2:
                ax_all[ichan % 3 - 1].plot(f,
                                           10 * np.log10(tmp2 + p),
                                           lw=0.5, c='lightgrey', zorder=1)
                ax[iax, ichan - 1].plot(f,
                                        10 * np.log10(p + tmp2),
                                        **kwargs)

            # ax[iax, ichan].axes.get_xaxis().set_visible(False)
            # ax[iax, ichan].axes.get_yaxis().set_visible(False)
            ichan += 1


def envelope_smooth(envelope_window_in_sec, tr, mode='valid'):
    
    tr_env = tr.copy()
    tr_env.data = envelope(tr_env.data)

    w = np.ones(int(envelope_window_in_sec / tr.stats.delta))
    w /= w.sum()
    tr_env.data = np.convolve(tr_env.data, w, mode=mode)

    return tr_env


# Autocorrelation stuff

# def norm_hilbert(x, Fs):
#     x_white = whiten(x)
#     x_filt = filt(x_white, Fs=Fs, freqs=(1.5, 4.))
#     Z = hilbert(x_filt)
#     return Z / np.abs(Z)


def whiten(x):
    fx = fft(x, n=next_pow_2(len(x)))
    fx /= np.abs(fx)
    return ifft(fx, n=next_pow_2(len(x))).real[0:len(x)]


def inst_phase(x):
    Z = hilbert(x)
    return np.angle(Z)


def filt(x, Fs, freqs):
    from scipy.signal import filtfilt, butter

    b, a = butter(N=8, Wn=freqs[0] / (Fs / 2), btype='high')
    y = filtfilt(b, a, x)
    b, a = butter(N=8, Wn=freqs[1] / (Fs / 2), btype='low')
    y = filtfilt(b, a, y)
    return y


def phase_ac(x, Fs, maxlag_sec=8., nu=2.5):
    # Phase cross-correlation as defined in
    # Schimmel, M.(1999), Phase cross-correlations: design, comparisons and
    # applications, Bull.Seismol.Soc.Am., 89, 1366 - -1378.
    # This function implements eq. 4
    # Parameter nu was introduced later, e.g. eq. 2 in:
    # Schimmel, M., E. Stutzmann, and J. Gallart (2011), Using instantaneous
    # phase coherence for signal extraction from ambient noise data at a
    # local to a global scale,
    # Geophys. J. Int., 184, 494–506, doi:10.1111/j.1365-246X.2010.04861.x.
    maxlag = int(maxlag_sec * Fs)
    ac = np.zeros(maxlag)
    i = 0
    for ilag in range(1, maxlag):  # -maxlag//2, maxlag//2):
        # plusterm = np.abs(norm_hilbert(x[0:-ilag], Fs)
        #                   + norm_hilbert(x[ilag:], Fs))
        # minusterm = np.abs(norm_hilbert(x[0:-ilag], Fs)
        #                    - norm_hilbert(x[ilag:], Fs))

        A = np.exp(1.j * inst_phase(x[0:-ilag]))
        B = np.exp(1.j * inst_phase(x[ilag:]))
        plusterm = np.abs(A + B)
        minusterm = np.abs(A - B)

        ac[i] = 1. / (2 * len(x)) * np.sum(plusterm ** nu - minusterm ** nu) * \
                np.sqrt(ilag / Fs)
        i += 1
    return ac


def autocorrelation(st, starttime, endtime, fmin=1.2, fmax=3.5, max_lag_sec=40):
    # st.decimate(2)

    Fs = int(st[0].stats.sampling_rate)
    max_lag = max_lag_sec * Fs

    fig, ax = plt.subplots(nrows=4, ncols=1, sharey='all', sharex='all',
                           figsize=(15, 8))

    freqs = [[1.1, 3.5],
             [1.1, 5.0],
             [1.1, 8.0],
             [3.0, 6.0]]
    for i, freq in enumerate(freqs):
        print(freq)
        st_work = st.copy()
        st_work.filter('highpass', freq=1. / 10., zerophase=True)
        st_work.filter('lowpass', freq=8., zerophase=True)
        st_work.trim(starttime=starttime,
                     endtime=endtime)
        st_work.taper(max_percentage=0.05)
        acsum = np.zeros((max_lag, 4))
        for tr in st_work:
            data = whiten(tr.data)
            data = filt(data, Fs=tr.stats.sampling_rate,
                        freqs=(freq[0], freq[1]))
            ac = phase_ac(data,
                          Fs=tr.stats.sampling_rate,
                          maxlag_sec=max_lag_sec)
            t_ac = np.arange(0, len(ac)) / Fs
            ax[i].plot(t_ac,
                       filt(ac, Fs=tr.stats.sampling_rate,
                            freqs=(fmin, fmax)),
                       lw=2, label=tr.stats.channel)
            acsum[:, i] += filt(ac, Fs=tr.stats.sampling_rate,
                                freqs=(fmin, fmax))

            # ac_CC = np.correlate(tr.data, tr.data, mode='same') \
            #         / (np.sum(tr.data * tr.data))
            # ax[1].plot(np.arange(-len(ac_CC) / 2, len(ac_CC) / 2) / Fs,
            #            ac_CC, lw=2, label=tr.stats.channel)
            # acsum_CC += ac_CC
        ax[i].plot(t_ac, acsum[:, i], lw=2, c='k',
                   label='Sum')
    # ax[0].plot(np.arange(0, len(acsum)) / Fs, abs(hilbert(acsum)),
    #            label='Env. of Sum',
    #            lw=2, c='r')
    ax[0].legend()
    # ax[1].plot(np.arange(-len(acsum_CC) / 2, len(acsum_CC) / 2) / Fs,
    #            acsum_CC, lw=2, c='k')
    # ax[1].plot(np.arange(-len(acsum_CC) / 2, len(acsum_CC) / 2) / Fs,
    #            abs(hilbert(acsum_CC)), lw=2, c='r')
    ax[1].set_xlabel('seconds')
    ax[0].set_ylim(-1.2, 1.2)
    ax[1].set_ylim(-1.2, 1.2)
    ax[0].set_xlim((0, 20))
    for a in ax:
        a.set_xticks(np.arange(0, 30), minor=True)
        a.grid('on', which='major')
        a.grid('on', which='minor', ls='dashed', color='grey')

    ax[0].set_title('Phase autocorrelation')
    # ax[1].set_title('CC autocorrelation')
    return fig, ax


def source_spec(f: np.array,
                f_c: np.array,
                n=2.,
                gamma=2.
                ):
    """
    Compute source spectrum of general Boatwright form
    :param f: frequency in Hz
    :param f_c: corner frequency in Hz
    :param n: Parameter 1, ==2 for Brune and Boatwright source
    :param gamma: 1 for Brune, 2 for Boatwright
    :return:
    """
    omega = f * 2. * np.pi
    omega_c = f_c * 2. * np.pi
    # equation 7 in Bostock et al. 2017
    denom = (1. + 1. / (n - 1.) * (omega / omega_c) ** (n * gamma)) ** (
                1. / gamma)

    return 1. / denom


def att_spec(f: np.array,
             tstar: float):
    omega = f * 2. * np.pi
    # equation 9 in Bostock et al. 2017
    return np.exp(-omega * tstar / 2.)


def att_spec_fdef(f: np.array,
                  tstar0: float,
                  alpha=0.25):
    omega = f * 2. * np.pi
    # equation 9 in Bostock et al. 2017
    return np.exp(-omega * tstar0 * f ** (-alpha) / 2.)


def complete_spec(f, A0, tstar, f_c):
    spec = att_spec(f, tstar) * source_spec(f, f_c) * A0 * 2. * np.pi * f * 1e-9
    return spec


def complete_spec_fdef(f, A0, tstar0, f_c):
    spec = att_spec_fdef(f, tstar0) * \
           source_spec(f, f_c) * A0 * 2. * np.pi * f * 1e-9
    return spec


def spectral_fit(f: np.array,
                 p_signal: np.array,
                 sigma_signal: np.array,
                 p_noise: np.array,
                 fnam: str,
                 fmin: float,
                 fmax: float):
    from scipy.optimize import curve_fit
    fit_bol = np.array((f > float(fmin),
                        f < float(fmax))).all(axis=0)

    #sigma_signal = np.ones_like(p_signal) * 1e-10
    signal_red = p_signal ** 2 - p_noise ** 2
    signal_red[signal_red < 0.] = 0.
    signal_red = np.sqrt(signal_red)
    popt, pcov = curve_fit(complete_spec,
                           f[fit_bol],
                           signal_red[fit_bol],
                           sigma=sigma_signal[fit_bol],
                           # p_signal - p_noise,
                           bounds=((0., 0.2, 0.1), (20, 3., 3.)),
                           p0=(1., 1., 1.2))
    # , A0, tstar, f_c)

    # plt.figure()
    # plt.plot(f, complete_spec(f, popt[0], popt[1], popt[2]),
    #          label='fit, $t^*$=%3.1fs, $f_c$=%3.1fHz' % (popt[1], popt[2]))
    # plt.errorbar(f, p_signal, yerr=sigma_signal, label='data', c='C5')
    # # plt.plot(f, p_signal, label='data', c='C5')
    # plt.plot(f, p_signal - p_noise, label='data - noise', c='C5', ls='dashed')
    # plt.plot(f, signal_red,
    #          label='data - noise, squared', c='C5', ls='dotted')
    # plt.plot(f, p_noise, label='noise')
    # plt.xscale('log')
    # plt.yscale('log')
    # plt.ylim(1e-11, 2e-8)
    # plt.legend()
    # print(popt)
    # print(pcov)
    # plt.savefig(fnam)
    return popt[0], popt[1], popt[2], pcov[1, 1]


def calc_mt_spec(tr, t_ref, tmin_amp, tmax_amp):
    from mqs_reports.utils import detick
    import mtspec

    tr_detick = detick(tr, detick_nfsamp=5)

    tr_amp = tr_detick.slice(starttime=t_ref + tmin_amp,
                             endtime=t_ref + tmax_amp)
    res = mtspec.mtspec(data=tr_amp.data,
                        delta=tr_amp.stats.delta,
                        time_bandwidth=2.5,
                        statistics=True
                        )
    f = res[1]
    p = np.sqrt(res[0])
    p_low = np.sqrt(res[2][:, 0])
    p_up = np.sqrt(res[2][:, 1])
    return f, p, p_low, p_up


def linregression(x: np.array, y: np.array, q: float = 0.95) -> tuple:
    # Do a linear regression for value pairs X, Y and return error estimate
    # for slope and intercept
    from scipy import stats
    n = len(x)
    slope, intercept, r_value, p_value, slope_err = stats.linregress(x, y)

    intercept_err = slope_err * np.sqrt(1. / n * np.sum(x * x))

    tstar = stats.t.ppf(q=q, df=n - 2)

    return (intercept, intercept_err * tstar, slope, slope_err * tstar)


def calc_specgram(tr, fmin=1. / 50, fmax=1. / 2, w0=16):
    from matplotlib.mlab import specgram
    dt = tr.stats.delta

    s, f, t = specgram(x=tr.data, NFFT=512, Fs=tr.stats.sampling_rate,
                       noverlap=256, pad_to=1024)

    t = create_timevector(tr)
    f_bol = np.asarray(((fmin < f),
                        (f < fmax))).all(axis=0)

    return s[f_bol, :], f[f_bol], t


def calc_cwf(tr, fmin=1. / 50, fmax=1. / 2, w0=16):
    from obspy.signal.tf_misfit import cwt
    dt = tr.stats.delta

    scalogram = abs(cwt(tr.data, dt, w0=w0, nf=200,
                        fmin=fmin, fmax=fmax))

    t = create_timevector(tr)
    # t = np.linspace(0, dt * tr.stats.npts, tr.stats.npts)
    f = np.logspace(np.log10(fmin),
                    np.log10(fmax),
                    scalogram.shape[0])
    return scalogram ** 2, f, t


def create_timevector(tr):
    timevec = [utct(t +
                    float(tr.stats.starttime)).datetime
               for t in tr.times()]
    return timevec


def uncertainty_from_pdf(variable: np.array, p: np.array):
    """
    Fit a Gaussian through the pdf expressed by variable, p
    From Savas Ceylan
    """
    from scipy.interpolate import UnivariateSpline
    spline = UnivariateSpline(variable, p - np.nanmax(p) / 4, s=0)
    _roots = spline.roots()
    # print(_roots, variable[p == np.nanmax(p)], np.diff(_roots) / 2.)

    if len(_roots) > 1:
        r1 = _roots[0]
        r2 = _roots[1]
    else:
        r1 = 0
        r2 = 30

    return r1, r2<|MERGE_RESOLUTION|>--- conflicted
+++ resolved
@@ -15,16 +15,19 @@
 """
 
 import glob
+
 from os.path import join as pjoin
 
+from matplotlib import mlab as mlab
 import matplotlib.pyplot as plt
 import numpy as np
+
 import obspy
-from matplotlib import mlab as mlab
 from obspy import UTCDateTime as utct, UTCDateTime
 from obspy.signal.filter import envelope
 from obspy.signal.rotate import rotate2zne
 from obspy.signal.util import next_pow_2
+
 from scipy.fftpack import fft, ifft
 from scipy.signal import hilbert
 
@@ -46,22 +49,15 @@
 
 
 def create_fnam_event(
-<<<<<<< HEAD
         time,
         station,
         sc3dir,
         filenam_inst
         ):
+    
     dirnam = pjoin(sc3dir,
                    'op/data/waveform/%04d/XB/%s/' % (utct(time).year, station))
-=======
-    time, sc3dir, filenam_inst, station='ELYSE', location_code='00'):
-    
-    dirnam = pjoin(
-        sc3dir,
-        "op/data/waveform/{:04d}/XB/{}/".format(utct(time).year, station))
-    
->>>>>>> 2caae43f
+
     dirnam_inst = pjoin(dirnam, '???.D')
 
     hour = utct(time).strftime('%H')
@@ -156,52 +152,7 @@
             azi_v = 15.0
             azi_w = 255.0
         else:
-<<<<<<< HEAD
-            chan_u = inv.select(station=st[0].stats.station,
-                                starttime=st[0].stats.starttime,
-                                endtime=st[0].stats.endtime,
-                                channel=chan_name + 'U')[0][0][0]
-            chan_v = inv.select(station=st[0].stats.station,
-                                starttime=st[0].stats.starttime,
-                                endtime=st[0].stats.endtime,
-                                channel=chan_name + 'V')[0][0][0]
-            chan_w = inv.select(station=st[0].stats.station,
-                                starttime=st[0].stats.starttime,
-                                endtime=st[0].stats.endtime,
-                                channel=chan_name + 'W')[0][0][0]
-
-=======
-            if station != 'ELYSE':
-                chan_u = inv.select(station=station,
-                                    location=location_code,
-                                    starttime=st[0].stats.starttime,
-                                    endtime=st[0].stats.endtime,
-                                    channel=chan_name + 'U')[0][0][0]
-                chan_v = inv.select(station=station,
-                                    location=location_code,
-                                    starttime=st[0].stats.starttime,
-                                    endtime=st[0].stats.endtime,
-                                    channel=chan_name + 'V')[0][0][0]
-                chan_w = inv.select(station=station,
-                                    location=location_code,
-                                    starttime=st[0].stats.starttime,
-                                    endtime=st[0].stats.endtime,
-                                    channel=chan_name + 'W')[0][0][0]
-            else:
-                chan_u = inv.select(station=station,
-                                    starttime=st[0].stats.starttime,
-                                    endtime=st[0].stats.endtime,
-                                    channel=chan_name + 'U')[0][0][0]
-                chan_v = inv.select(station=station,
-                                    starttime=st[0].stats.starttime,
-                                    endtime=st[0].stats.endtime,
-                                    channel=chan_name + 'V')[0][0][0]
-                chan_w = inv.select(station=station,
-                                    starttime=st[0].stats.starttime,
-                                    endtime=st[0].stats.endtime,
-                                    channel=chan_name + 'W')[0][0][0]
-                
->>>>>>> 2caae43f
+
             dip_u = chan_u.dip
             dip_v = chan_v.dip
             dip_w = chan_w.dip
