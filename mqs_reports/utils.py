import glob
from os.path import join as pjoin

import matplotlib.pyplot as plt
import numpy as np
import obspy
from matplotlib import mlab as mlab
from obspy import UTCDateTime as utct, UTCDateTime
from obspy.signal.filter import envelope
from obspy.signal.rotate import rotate2zne
from obspy.signal.util import next_pow_2
from scipy.fftpack import fft, ifft
from scipy.signal import hilbert

from mqs_reports.constants import SEC_PER_DAY_EARTH, SEC_PER_DAY_MARS


def solify(UTC_time, sol0=UTCDateTime(2018, 11, 26, 5, 10, 50.33508)):
    if type(UTC_time) is str:
        UTC_time = UTCDateTime(UTC_time)
    MIT = (UTC_time - sol0) / SEC_PER_DAY_MARS
    t = UTCDateTime((MIT - 1) * SEC_PER_DAY_EARTH)
    return t


def UTCify(LMST_time, sol0=UTCDateTime(2018, 11, 26, 5, 10, 50.33508)):
    MIT = float(LMST_time) / SEC_PER_DAY_EARTH + 1
    UTC_time = UTCDateTime(MIT * SEC_PER_DAY_MARS + float(sol0))
    return UTC_time


def create_fnam_event(
        time,
        sc3dir,
        filenam_inst
        ):
    dirnam = pjoin(sc3dir,
                   'op/data/waveform/%04d/XB/ELYSE/' % utct(time).year)
    dirnam_inst = pjoin(dirnam, '???.D')

    hour = utct(time).strftime('%H')
    fnam_inst = pjoin(dirnam_inst,
                      filenam_inst % (utct(time).year, utct(time).julday))
<<<<<<< HEAD
    if hour in ['00', '22', '23']:
=======
    if hour in ['00', '23', '22']:
>>>>>>> 071791b7
        fnam_inst = fnam_inst[:-1] + '?'

    return fnam_inst


def f_c(M0, vs, ds):
    # Calculate corner frequency for event with M0,
    # assuming a stress drop ds
    return 4.9e-1 * vs * (ds / M0) ** (1 / 3)


def M0(Mw):
    return 10 ** (Mw * 1.5 + 9.1)

def attenuation_term(freqs, Qm, Qk=5e4, x=1e6, phase='S', vp=7.5e3, vs=4.1e3):
    if phase == 'P':
        L = 4 / 3 * (vs / vp) ** 2
        Q = 1 / (L / Qm + (1 - L) / Qk)
    else:
        Q = Qm
    return np.exp(-np.pi * x * freqs / vs / Q)


def pred_spec(freqs, ds, Qm, amp, dist, mag, phase, vs=5.e3):
    stf_amp = 1 / (1 + (freqs / f_c(M0=M0(mag),
                                    vs=vs, ds=ds)
                        ) ** 2)
    A = attenuation_term(freqs, Qm=Qm, x=dist, vs=vs, phase=phase)
    return 20 * np.log10(A * stf_amp) + amp


# def attenuation_term(freqs, Qm, Qk=5e4, x=1e6, phase='S', exp=0.0, f0=1,
#                      vp=7.5e3, vs=4.1e3):
#     if phase == 'P':
#         vel = vp
#         L = 4 / 3 * (vs / vp) ** 2
#         Q = 1 / (L / Qm + (1 - L) / Qk)
#     else:
#         vel = vs
#         Q = Qm
#     Q = Q * (freqs / f0) ** exp
#     Qscat = 300
#     Q = 1. / (1. / Q + 1 / Qscat)
#     return np.exp(-np.pi * x / vel * freqs / Q)
#
#
# def pred_spec(freqs, ds, Qm, amp, dist, mag, phase='S', vp=7.5e3, vs=4.2e3):
#     stf_amp = 1 / (1 + (freqs / f_c(M0=M0(mag),
#                                     vs=2.8e3, ds=ds)
#                         )                    filenam_pressure = 'XB.ELYSE.02.MDO.D.%d.%03d')
#     A = attenuation_term(freqs, Qm=Qm, x=dist, phase=phase, vp=vp, vs=vs)
#     return 20 * np.log10(A * stf_amp) + amp


def create_ZNE_HG(st: obspy.Stream,
                  inv: obspy.Inventory = None):
    # dip_u, dip_v, dip_w, = -35.3, -35.3, -35.3
    # azimuth_u, azimuth_v, azimuth_w = 0., 120., 240.

    if len(st) == 1 and st[0].stats.channel == 'EHU':
        # only SP1==SPZ switched on
        tr_Z = st[0].copy()
        tr_Z.stats.channel = 'EHZ'
        st_ZNE = obspy.Stream(traces=[tr_Z])

    else:
        chan_name = st[0].stats.channel[0:2]

        if inv is None:
            dip_u = -29.4
            dip_v = -29.2
            dip_w = -29.7
            azi_u = 135.1
            azi_v = 15.0
            azi_w = 255.0
        else:
            chan_u = inv.select(station='ELYSE',
                                starttime=st[0].stats.starttime,
                                endtime=st[0].stats.endtime,
                                channel=chan_name + 'U')[0][0][0]
            chan_v = inv.select(station='ELYSE',
                                starttime=st[0].stats.starttime,
                                endtime=st[0].stats.endtime,
                                channel=chan_name + 'V')[0][0][0]
            chan_w = inv.select(station='ELYSE',
                                starttime=st[0].stats.starttime,
                                endtime=st[0].stats.endtime,
                                channel=chan_name + 'W')[0][0][0]

            dip_u = chan_u.dip
            dip_v = chan_v.dip
            dip_w = chan_w.dip
            azi_u = chan_u.azimuth
            azi_v = chan_v.azimuth
            azi_w = chan_w.azimuth

        for tr_1 in st:
            for tr_2 in st:
                tr_1.trim(starttime=tr_2.stats.starttime,
                          endtime=tr_2.stats.endtime,
                          nearest_sample=True)
        st_ZNE = obspy.Stream()
        try:
            for tr_1 in st:
                for tr_2 in st:
                    # assert tr_1.stats.starttime == tr_2.stats.starttime
                    #assert tr_1.stats.npts == tr_2.stats.npts
                    if not tr_1.stats.npts == tr_2.stats.npts:
                        tr_1.data = tr_1.data[0:tr_2.stats.npts]

        except:
            print('Problem with rotating to ZNE:')
            print(st)
        else:
            if (len(st.select(channel=chan_name + 'U')) > 0 and
                    len(st.select(channel=chan_name + 'V')) > 0 and
                    len(st.select(channel=chan_name + 'W')) > 0):
                data_ZNE = \
                    rotate2zne(st.select(channel=chan_name + 'U')[0].data,
                               azi_u,
                               dip_u,
                               st.select(channel=chan_name + 'V')[0].data,
                               azi_v,
                               dip_v,
                               st.select(channel=chan_name + 'W')[0].data,
                               azi_w,
                               dip_w)
                for channel, data in zip(['Z', 'N', 'E'], data_ZNE):
                    tr = st.select(channel=chan_name + 'U')[0].copy()
                    tr.stats.channel = chan_name + channel
                    tr.data = data
                    st_ZNE += tr
    return st_ZNE


def read_data(fnam_complete, inv, kind, twin, fmin=1. / 20.):
    # if type(fnam_complete) is list:
    #     st = obspy.Stream()
    #     for f in fnam_complete:
    #         st += obspy.read(f,
    #                          starttime=twin[0] - 300.,
    #                          endtime=twin[1] + 300
    #                          )
    #     st.merge()
    # else:
    if len(glob.glob(fnam_complete)) > 0:
        st = obspy.read(fnam_complete,
                        starttime=twin[0] - 300.,
                        endtime=twin[1] + 300,
                        nearest_sample=False
                        )
        # st = obspy.read(fnam_complete)
        # st.trim(starttime=twin[0] - 300.,
        #         endtime=twin[1] + 300)
        st_seis = st.select(channel='?[LH]?')
        st_seis.merge(method=1, fill_value='interpolate')
        st_seis.detrend(type='demean')
        st_seis.taper(0.1)
        st_seis.filter('highpass', zerophase=True, freq=fmin / 2.)
        st_seis.detrend()
        # correct_subsample_shift(st_seis)
        if len(st_seis) > 0:
            if st_seis[0].stats.starttime < utct('20190418T12:24'):
                correct_shift(st_seis.select(channel='??U')[0], nsamples=-1)
            for tr in st_seis:
                fmax = tr.stats.sampling_rate * 0.5
                pre_filt = (fmin / 2., fmin, fmax*1.2, fmax * 1.5)
                remove_response_stable(tr, inv, output=kind,
                                       pre_filt=pre_filt)

            st_rot = create_ZNE_HG(st_seis, inv=inv)
            if len(st_rot) > 0:
                if st_rot.select(channel='??Z')[0].stats.channel == 'MHZ':
                    fnam = fnam_complete[0:-32] + 'BZC' + \
                           fnam_complete[-29:-17] + \
                           '58.BZC' + fnam_complete[-11:]
                    tr_Z = obspy.read(fnam,
                                      starttime=twin[0] - 900.,
                                      endtime=twin[1] + 900)[0]
                    fmax = tr_Z.stats.sampling_rate * 0.45
                    tr_Z.remove_response(inv,
                                         pre_filt=(
                                             0.005, 0.01, fmax, fmax * 1.2),
                                         output=kind)
                    st_tmp = st_rot.copy()
                    st_rot = obspy.Stream()
                    tr_Z.stats.channel = 'MHZ'
                    st_rot += tr_Z
                    st_rot += st_tmp.select(channel='?HN')[0]
                    st_rot += st_tmp.select(channel='?HE')[0]

                try:
                    for tr in st_rot:
                        tr.data[np.isnan(tr.data)] = 0.
                    st_rot.filter('highpass', zerophase=True, freq=fmin)
                except(NotImplementedError):
                    # if there are gaps in the stream, return empty stream
                    st_rot = obspy.Stream()
                else:
                    st_rot.trim(starttime=twin[0], endtime=twin[1])
        else:
            st_rot = obspy.Stream()
    else:
        st_rot = obspy.Stream()
    return st_rot


def remove_response_stable(tr, inv, **kwargs):
    try:
        tr.remove_response(inv, **kwargs)
    except ValueError:
        filtered_inv = inv.select(
            location=tr.stats.location, channel=tr.stats.channel,
            starttime=tr.stats.starttime - 7 * 86400,
            endtime=tr.stats.endtime + 7 * 86400)

        if filtered_inv:
            last_epoch = filtered_inv[0][0][0]
            last_epoch.start_date = tr.stats.starttime - 1.0
            last_epoch.end_date = tr.stats.endtime + 1.0

            tr.remove_response(inventory=filtered_inv, **kwargs)
        else:
            raise ValueError


def remove_sensitivity_stable(tr, inv, **kwargs):
    try:
        tr.remove_sensitivity(inv, **kwargs)
    except ValueError:
        filtered_inv = inv.select(
            location=tr.stats.location, channel=tr.stats.channel,
            starttime=tr.stats.starttime - 7 * 86400,
            endtime=tr.stats.endtime + 7 * 86400)

        if filtered_inv:
            last_epoch = filtered_inv[0][0][0]
            last_epoch.start_date = tr.stats.starttime - 1.0
            last_epoch.end_date = tr.stats.endtime + 1.0

            tr.remove_sensitivity(inventory=filtered_inv, **kwargs)
        else:
            raise ValueError


def correct_subsample_shift(st):
    if len(st) > 1:
        shift = np.zeros(3)
        for i in range(1, 3):
            shift[i] = (st[i].stats.starttime - st[0].stats.starttime) % \
                       st[0].stats.delta

        if shift.sum() > 0.01:
            starttime = utct(0)
            endtime = utct()
            for tr in st:
                starttime = utct(max(float(starttime),
                                     float(tr.stats.starttime)))
                endtime = utct(min(float(endtime),
                                   float(tr.stats.endtime)))
            print(st)
            st.resample(tr.stats.sampling_rate * 10, no_filter=True)
            print(st)
            st.trim(starttime=starttime, endtime=endtime)
            print(st)
            st.decimate(5, no_filter=True)
            st.decimate(2, no_filter=True)
            print(st)


def correct_shift(tr, nsamples=-1):
    ltrace = tr.stats.npts
    if nsamples < 0:
        tr.data[0:ltrace + nsamples] = tr.data[-nsamples:ltrace]
    elif nsamples > 0:
        tr.data[nsamples:ltrace] = tr.data[0:ltrace - nsamples]
    return


def __dayplot_set_x_ticks(ax, starttime, endtime, sol=False):
    """
    Sets the xticks for the dayplot.
    """

    # day_break = endtime - float(endtime) % 86400
    # day_break -= float(day_break) % 1
    hour_ticks = []
    ticklabels = []
    interval = endtime - starttime
    interval_h = interval / 3600.
    ts = starttime
    tick_start = utct(ts.year, ts.month, ts.day, ts.hour)

    step = 86400
    if 0 < interval <= 60:
        step = 10
    elif 60 < interval <= 300:
        step = 30
    elif 300 < interval <= 900:
        step = 120
    elif 900 < interval <= 1800:
        step = 300
    elif 1800 < interval <= 7200:
        step = 600
    elif 7200 < interval <= 18000:
        step = 1800
    elif 18000 < interval <= 43200:
        step = 3600
    elif 43200 < interval <= 86400:
        step = 4 * 3600
    elif 86400 < interval:
        step = 6 * 3600
    step_h = step / 3600.

    # make sure the start time is a multiple of the step
    if tick_start.hour % step_h > 0:
        tick_start += 3600 * (step_h - tick_start.hour % step_h)

    # for ihour in np.arange(0, interval_h + step_h * 2, step_h):
    for ihour in np.arange(0, interval_h + 2 + step_h, step_h):
        hour_tick = tick_start + ihour * 3600.
        hour_ticks.append(hour_tick)
        if sol:
            ticklabels.append(utct(hour_tick).strftime('%H:%M:%S%nSol %j'))
        else:
            ticklabels.append(utct(hour_tick).strftime('%H:%M:%S%n%Y-%m-%d'))

    hour_ticks_minor = []
    for ihour in np.arange(0, interval_h, 1):
        hour_tick = tick_start + ihour * 3600.
        hour_ticks_minor.append(hour_tick)

    ax.set_xlim(float(starttime),
                float(endtime))
    ax.set_xticks(hour_ticks)
    ax.set_xticks(hour_ticks_minor, minor=True)
    ax.set_xticklabels(ticklabels)
    ax.set_xlim(float(starttime),
                float(endtime))


def calc_PSD(tr, winlen_sec, detick_nfsamp=0, padding=True):
    Fs = tr.stats.sampling_rate

    if detick_nfsamp > 0:
        tr = detick(tr, detick_nfsamp)

    winlen = min(winlen_sec * Fs,
                 (tr.stats.endtime - tr.stats.starttime) * Fs / 2.)
    NFFT = next_pow_2(winlen)
    if padding:
        pad_to = np.max((NFFT * 2, 1024))
    else:
        pad_to = NFFT
    p, f = mlab.psd(tr.data,
                    Fs=Fs, NFFT=NFFT, detrend='linear',
                    pad_to=pad_to, noverlap=NFFT // 2)
    return f, p


def detick(tr, detick_nfsamp, fill_val=None, freq_tick=1.0):
    # simplistic deticking by muting detick_nfsamp freqeuency samples around
    # 1Hz
    tr_out = tr.copy()
    Fs = tr.stats.sampling_rate
    NFFT = next_pow_2(tr.stats.npts)
    tr.detrend()
    df = np.fft.rfft(tr.data, n=NFFT)
    idx_1Hz = np.argmin(np.abs(np.fft.rfftfreq(NFFT) * Fs - freq_tick))
    if fill_val is None:
        fill_val = (df[idx_1Hz - detick_nfsamp - 1] + \
                    df[idx_1Hz + detick_nfsamp + 1]) / 2.
    df[idx_1Hz - detick_nfsamp:idx_1Hz + detick_nfsamp] /= \
        df[idx_1Hz - detick_nfsamp:idx_1Hz + detick_nfsamp] / fill_val
    tr_out.data = np.fft.irfft(df)[:tr.stats.npts]
    return tr_out


def plot_spectrum(ax, ax_all, df_mute, iax, ichan_in, spectrum,
                  fmin=0.1, fmax=100.,
                  **kwargs):
    f = spectrum['f']
    for i, chan in enumerate(['Z', 'N', 'E']):
        ichan = ichan_in + i
        try:
            p = spectrum['p_' + chan]
        except(KeyError):
            continue
        else:
            bol_1Hz_mask = np.array(
                (np.array((f > fmin, f < fmax)).all(axis=0),
                 np.array((f < 1. / df_mute,
                           f > df_mute)).any(axis=0))
                ).all(axis=0)

            bol_1Hz_mask = np.invert(bol_1Hz_mask)
            p = np.ma.masked_where(condition=bol_1Hz_mask, a=p,
                                   copy=False)
            f = np.ma.masked_where(condition=bol_1Hz_mask, a=f,
                                   copy=False)

            if ichan % 3 == 0:
                ax_all[ichan % 3].plot(f,
                                       10 * np.log10(p),
                                       lw=0.5, c='lightgrey', zorder=1)
                ax[iax, ichan].plot(f,
                                    10 * np.log10(p),
                                    **kwargs)
            elif ichan % 3 == 1:
                tmp2 = p
            elif ichan % 3 == 2:
                ax_all[ichan % 3 - 1].plot(f,
                                           10 * np.log10(tmp2 + p),
                                           lw=0.5, c='lightgrey', zorder=1)
                ax[iax, ichan - 1].plot(f,
                                        10 * np.log10(p + tmp2),
                                        **kwargs)

            # ax[iax, ichan].axes.get_xaxis().set_visible(False)
            # ax[iax, ichan].axes.get_yaxis().set_visible(False)
            ichan += 1


def envelope_smooth(envelope_window_in_sec, tr, mode='valid'):
    tr_env = tr.copy()
    tr_env.data = envelope(tr_env.data)

    w = np.ones(int(envelope_window_in_sec / tr.stats.delta))
    w /= w.sum()
    tr_env.data = np.convolve(tr_env.data, w, mode=mode)

    return tr_env


# Autocorrelation stuff

# def norm_hilbert(x, Fs):
#     x_white = whiten(x)
#     x_filt = filt(x_white, Fs=Fs, freqs=(1.5, 4.))
#     Z = hilbert(x_filt)
#     return Z / np.abs(Z)


def whiten(x):
    fx = fft(x, n=next_pow_2(len(x)))
    fx /= np.abs(fx)
    return ifft(fx, n=next_pow_2(len(x))).real[0:len(x)]


def inst_phase(x):
    Z = hilbert(x)
    return np.angle(Z)


def filt(x, Fs, freqs):
    from scipy.signal import filtfilt, butter

    b, a = butter(N=8, Wn=freqs[0] / (Fs / 2), btype='high')
    y = filtfilt(b, a, x)
    b, a = butter(N=8, Wn=freqs[1] / (Fs / 2), btype='low')
    y = filtfilt(b, a, y)
    return y


def phase_ac(x, Fs, maxlag_sec=8., nu=2.5):
    # Phase cross-correlation as defined in
    # Schimmel, M.(1999), Phase cross-correlations: design, comparisons and
    # applications, Bull.Seismol.Soc.Am., 89, 1366 - -1378.
    # This function implements eq. 4
    # Parameter nu was introduced later, e.g. eq. 2 in:
    # Schimmel, M., E. Stutzmann, and J. Gallart (2011), Using instantaneous
    # phase coherence for signal extraction from ambient noise data at a
    # local to a global scale,
    # Geophys. J. Int., 184, 494–506, doi:10.1111/j.1365-246X.2010.04861.x.
    maxlag = int(maxlag_sec * Fs)
    ac = np.zeros(maxlag)
    i = 0
    for ilag in range(1, maxlag):  # -maxlag//2, maxlag//2):
        # plusterm = np.abs(norm_hilbert(x[0:-ilag], Fs)
        #                   + norm_hilbert(x[ilag:], Fs))
        # minusterm = np.abs(norm_hilbert(x[0:-ilag], Fs)
        #                    - norm_hilbert(x[ilag:], Fs))

        A = np.exp(1.j * inst_phase(x[0:-ilag]))
        B = np.exp(1.j * inst_phase(x[ilag:]))
        plusterm = np.abs(A + B)
        minusterm = np.abs(A - B)

        ac[i] = 1. / (2 * len(x)) * np.sum(plusterm ** nu - minusterm ** nu) * \
                np.sqrt(ilag / Fs)
        i += 1
    return ac


def autocorrelation(st, starttime, endtime, fmin=1.2, fmax=3.5, max_lag_sec=40):
    # st.decimate(2)

    Fs = int(st[0].stats.sampling_rate)
    max_lag = max_lag_sec * Fs

    fig, ax = plt.subplots(nrows=4, ncols=1, sharey='all', sharex='all',
                           figsize=(15, 8))

    freqs = [[1.1, 3.5],
             [1.1, 5.0],
             [1.1, 8.0],
             [3.0, 6.0]]
    for i, freq in enumerate(freqs):
        print(freq)
        st_work = st.copy()
        st_work.filter('highpass', freq=1. / 10., zerophase=True)
        st_work.filter('lowpass', freq=8., zerophase=True)
        st_work.trim(starttime=starttime,
                     endtime=endtime)
        st_work.taper(max_percentage=0.05)
        acsum = np.zeros((max_lag, 4))
        for tr in st_work:
            data = whiten(tr.data)
            data = filt(data, Fs=tr.stats.sampling_rate,
                        freqs=(freq[0], freq[1]))
            ac = phase_ac(data,
                          Fs=tr.stats.sampling_rate,
                          maxlag_sec=max_lag_sec)
            t_ac = np.arange(0, len(ac)) / Fs
            ax[i].plot(t_ac,
                       filt(ac, Fs=tr.stats.sampling_rate,
                            freqs=(fmin, fmax)),
                       lw=2, label=tr.stats.channel)
            acsum[:, i] += filt(ac, Fs=tr.stats.sampling_rate,
                                freqs=(fmin, fmax))

            # ac_CC = np.correlate(tr.data, tr.data, mode='same') \
            #         / (np.sum(tr.data * tr.data))
            # ax[1].plot(np.arange(-len(ac_CC) / 2, len(ac_CC) / 2) / Fs,
            #            ac_CC, lw=2, label=tr.stats.channel)
            # acsum_CC += ac_CC
        ax[i].plot(t_ac, acsum[:, i], lw=2, c='k',
                   label='Sum')
    # ax[0].plot(np.arange(0, len(acsum)) / Fs, abs(hilbert(acsum)),
    #            label='Env. of Sum',
    #            lw=2, c='r')
    ax[0].legend()
    # ax[1].plot(np.arange(-len(acsum_CC) / 2, len(acsum_CC) / 2) / Fs,
    #            acsum_CC, lw=2, c='k')
    # ax[1].plot(np.arange(-len(acsum_CC) / 2, len(acsum_CC) / 2) / Fs,
    #            abs(hilbert(acsum_CC)), lw=2, c='r')
    ax[1].set_xlabel('seconds')
    ax[0].set_ylim(-1.2, 1.2)
    ax[1].set_ylim(-1.2, 1.2)
    ax[0].set_xlim((0, 20))
    for a in ax:
        a.set_xticks(np.arange(0, 30), minor=True)
        a.grid('on', which='major')
        a.grid('on', which='minor', ls='dashed', color='grey')

    ax[0].set_title('Phase autocorrelation')
    # ax[1].set_title('CC autocorrelation')
    return fig, ax


def source_spec(f: np.array,
                f_c: np.array,
                n=2.,
                gamma=2.
                ):
    """
    Compute source spectrum of general Boatwright form
    :param f: frequency in Hz
    :param f_c: corner frequency in Hz
    :param n: Parameter 1, ==2 for Brune and Boatwright source
    :param gamma: 1 for Brune, 2 for Boatwright
    :return:
    """
    omega = f * 2. * np.pi
    omega_c = f_c * 2. * np.pi
    # equation 7 in Bostock et al. 2017
    denom = (1. + 1. / (n - 1.) * (omega / omega_c) ** (n * gamma)) ** (
                1. / gamma)

    return 1. / denom


def att_spec(f: np.array,
             tstar: float):
    omega = f * 2. * np.pi
    # equation 9 in Bostock et al. 2017
    return np.exp(-omega * tstar / 2.)


def att_spec_fdef(f: np.array,
                  tstar0: float,
                  alpha=0.25):
    omega = f * 2. * np.pi
    # equation 9 in Bostock et al. 2017
    return np.exp(-omega * tstar0 * f ** (-alpha) / 2.)


def complete_spec(f, A0, tstar, f_c):
    spec = att_spec(f, tstar) * source_spec(f, f_c) * A0 * 2. * np.pi * f * 1e-9
    return spec


def complete_spec_fdef(f, A0, tstar0, f_c):
    spec = att_spec_fdef(f, tstar0) * \
           source_spec(f, f_c) * A0 * 2. * np.pi * f * 1e-9
    return spec


def spectral_fit(f: np.array,
                 p_signal: np.array,
                 sigma_signal: np.array,
                 p_noise: np.array,
                 fnam: str,
                 fmin: float,
                 fmax: float):
    from scipy.optimize import curve_fit
    fit_bol = np.array((f > float(fmin),
                        f < float(fmax))).all(axis=0)

    #sigma_signal = np.ones_like(p_signal) * 1e-10
    signal_red = p_signal ** 2 - p_noise ** 2
    signal_red[signal_red < 0.] = 0.
    signal_red = np.sqrt(signal_red)
    popt, pcov = curve_fit(complete_spec,
                           f[fit_bol],
                           signal_red[fit_bol],
                           sigma=sigma_signal[fit_bol],
                           # p_signal - p_noise,
                           bounds=((0., 0.2, 0.1), (20, 3., 3.)),
                           p0=(1., 1., 1.2))
    # , A0, tstar, f_c)

    # plt.figure()
    # plt.plot(f, complete_spec(f, popt[0], popt[1], popt[2]),
    #          label='fit, $t^*$=%3.1fs, $f_c$=%3.1fHz' % (popt[1], popt[2]))
    # plt.errorbar(f, p_signal, yerr=sigma_signal, label='data', c='C5')
    # # plt.plot(f, p_signal, label='data', c='C5')
    # plt.plot(f, p_signal - p_noise, label='data - noise', c='C5', ls='dashed')
    # plt.plot(f, signal_red,
    #          label='data - noise, squared', c='C5', ls='dotted')
    # plt.plot(f, p_noise, label='noise')
    # plt.xscale('log')
    # plt.yscale('log')
    # plt.ylim(1e-11, 2e-8)
    # plt.legend()
    # print(popt)
    # print(pcov)
    # plt.savefig(fnam)
    return popt[0], popt[1], popt[2], pcov[1, 1]


def calc_mt_spec(tr, t_ref, tmin_amp, tmax_amp):
    from mqs_reports.utils import detick
    import mtspec

    tr_detick = detick(tr, detick_nfsamp=5)

    tr_amp = tr_detick.slice(starttime=t_ref + tmin_amp,
                             endtime=t_ref + tmax_amp)
    res = mtspec.mtspec(data=tr_amp.data,
                        delta=tr_amp.stats.delta,
                        time_bandwidth=2.5,
                        statistics=True
                        )
    f = res[1]
    p = np.sqrt(res[0])
    p_low = np.sqrt(res[2][:, 0])
    p_up = np.sqrt(res[2][:, 1])
    return f, p, p_low, p_up


def linregression(x: np.array, y: np.array, q: float = 0.95) -> tuple:
    # Do a linear regression for value pairs X, Y and return error estimate
    # for slope and intercept
    from scipy import stats
    n = len(x)
    slope, intercept, r_value, p_value, slope_err = stats.linregress(x, y)

    intercept_err = slope_err * np.sqrt(1. / n * np.sum(x * x))

    tstar = stats.t.ppf(q=q, df=n - 2)

    return (intercept, intercept_err * tstar, slope, slope_err * tstar)


def calc_specgram(tr, fmin=1. / 50, fmax=1. / 2, w0=16):
    from matplotlib.mlab import specgram
    dt = tr.stats.delta

    s, f, t = specgram(x=tr.data, NFFT=512, Fs=tr.stats.sampling_rate,
                       noverlap=256, pad_to=1024)

    t = create_timevector(tr)
    f_bol = np.asarray(((fmin < f),
                        (f < fmax))).all(axis=0)

    return s[f_bol, :], f[f_bol], t


def calc_cwf(tr, fmin=1. / 50, fmax=1. / 2, w0=16):
    from obspy.signal.tf_misfit import cwt
    dt = tr.stats.delta

    scalogram = abs(cwt(tr.data, dt, w0=w0, nf=200,
                        fmin=fmin, fmax=fmax))

    t = create_timevector(tr)
    # t = np.linspace(0, dt * tr.stats.npts, tr.stats.npts)
    f = np.logspace(np.log10(fmin),
                    np.log10(fmax),
                    scalogram.shape[0])
    return scalogram ** 2, f, t


def create_timevector(tr):
    timevec = [utct(t +
                    float(tr.stats.starttime)).datetime
               for t in tr.times()]
    return timevec


def uncertainty_from_pdf(variable: np.array, p: np.array):
    """
    Fit a Gaussian through the pdf expressed by variable, p
    From Savas Ceylan
    """
    from scipy.interpolate import UnivariateSpline
    spline = UnivariateSpline(variable, p - np.nanmax(p) / 4, s=0)
    _roots = spline.roots()
    # print(_roots, variable[p == np.nanmax(p)], np.diff(_roots) / 2.)

    if len(_roots) > 1:
        r1 = _roots[0]
        r2 = _roots[1]
    else:
        r1 = 0
        r2 = 30

    return r1, r2<|MERGE_RESOLUTION|>--- conflicted
+++ resolved
@@ -41,11 +41,7 @@
     hour = utct(time).strftime('%H')
     fnam_inst = pjoin(dirnam_inst,
                       filenam_inst % (utct(time).year, utct(time).julday))
-<<<<<<< HEAD
     if hour in ['00', '22', '23']:
-=======
-    if hour in ['00', '23', '22']:
->>>>>>> 071791b7
         fnam_inst = fnam_inst[:-1] + '?'
 
     return fnam_inst
