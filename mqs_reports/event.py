--- conflicted
+++ resolved
@@ -394,12 +394,7 @@
             if self.waveforms_VBB is not None:
                 for chan in ['Z', 'N', 'E']:
                     st_sel = self.waveforms_VBB.select(
-<<<<<<< HEAD
-                        channel='??' + chan)
-
-=======
                         channel='??' + chan).copy()
->>>>>>> a88ad326
                     tr = detick(st_sel[0], detick_nfsamp=detick_nfsamp)
                     tr.trim(starttime=utct(twin[0]),
                             endtime=utct(twin[1]))
