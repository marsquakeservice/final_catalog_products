#!/usr/bin/env python
# -*- coding: utf-8 -*-
"""

:copyright:
    Simon Stähler (mail@simonstaehler.com), 2019
:license:
    None
"""

import inspect
from glob import glob
from os import makedirs
from os.path import join as pjoin
from typing import Union

import numpy as np
import obspy
from mqs_reports.magnitudes import fit_spectra
from mqs_reports.utils import create_fnam_event, read_data, calc_PSD
from obspy import UTCDateTime as utct
from obspy.geodetics.base import locations2degrees, kilometers2degrees

LANDER_LAT = 4.5024
LANDER_LON = 135.6234


EVENT_TYPES_SHORT = {
    'VERY_HIGH_FREQUENCY': 'VF',
    'BROADBAND': 'BB',
    'LOW_FREQUENCY': 'LF',
    'HIGH_FREQUENCY': 'HF',
    '2.4_HZ': '24'}

EVENT_TYPES = EVENT_TYPES_SHORT.keys()


class Event:
    def __init__(self,
                 name: str,
                 publicid: str,
                 origin_publicid: str,
                 picks: dict,
                 quality: str,
                 latitude: float,
                 longitude: float,
                 mars_event_type: str):
        self.name = name.strip()
        self.publicid = publicid
        self.origin_publicid = origin_publicid
        self.picks = picks
        self.quality = quality[-1]
        self.mars_event_type = mars_event_type.split('#')[-1]
        self.duration = utct(utct(self.picks['end']) -
                             utct(self.picks['start']))
        self.duration_s = utct(self.picks['end']) - utct(self.picks['start'])
        self.starttime = utct(utct(self.picks['start']))

        self.amplitudes = dict()

        # Set distance or calculate it for HF, VHF and 2.4 events
        self.latitude = latitude
        self.longitude = longitude
        self.distance_type = 'unknown'
        if (abs(self.latitude - LANDER_LAT) > 1e-3 and
                abs(self.longitude - LANDER_LON) > 1e-3):
            self.distance = locations2degrees(lat1=self.latitude,
                                              long1=self.longitude,
                                              lat2=LANDER_LAT,
                                              long2=LANDER_LON)
            self.distance_type = 'GUI'
        elif self.mars_event_type_short in ['HF', 'VF', '24']:
            self.distance = self.calc_distance()
            if self.distance is not None:
                self.distance_type = 'PgSg'
        else:
            self.distance = None
        self._waveforms_read = False
        self._spectra_available = False

        # Define Instance attributes
        self.waveforms_VBB = None
        self.waveforms_SP = None
        self.kind = None
        self.spectra = None
        self.spectra_SP = None

    @property
    def mars_event_type_short(self):
        return EVENT_TYPES_SHORT[self.mars_event_type]

    def __str__(self):
        if self.distance is not None:
            string = "Event {name} ({mars_event_type_short}-{quality}), " \
                     "distance: {distance:5.1f} degree ({distance_type})"
        else:
            string = "Event {name} ({mars_event_type_short}-{quality}), " \
                     "unknown distance"
        return string.format(**dict(inspect.getmembers(self)))

    def load_distance_manual(self,
                             fnam_csv: str) -> None:
        """
        Load distance of event from CSV file. Can be used for "aligned"
        distances that are not in the database
        :param: fnam_csv: path to CSV file with distances
        """
        from csv import DictReader
        with open(fnam_csv, 'r') as csv_file:
            csv_reader = DictReader(csv_file)
            for row in csv_reader:
                if self.distance is None:
                    if self.name == row['name']:
                        self.distance = float(row['distance'])
                        self.distance_type = 'aligned'

    def calc_distance(self,
                      vp: float = np.sqrt(3) * 2.0,
                      vs: float = 2.0) -> Union[float, None]:
        """
        Calculate distance of event based on Pg and Sg picks, if available,
        otherwise return None
        :param vp: P-velocity
        :param vs: S-velocity
        :return: distance in degree or None if no picks available
        """
        if len(self.picks['Sg']) > 0 and len(self.picks['Pg']) > 0:
            deltat = float(utct(self.picks['Sg']) - utct(self.picks['Pg']))
            distance_km = deltat / (1. / vs - 1. / vp)
            distance_deg = kilometers2degrees(distance_km, radius=2889)
        else:
            # TODO: replace to use the velocities from the arguments
<<<<<<< HEAD
            # t0 = 600.
            # d0 = 8.
            # t1 = 1200
            # d1 = 35.
            # # fudge factor to compensate observation bias (low SNR events are
            # # observed shorter)
            # distance = (d1 - d0) / (t1 - t0) * (self.duration_s * 1. - t0) + d0
            # return distance

            deltat = float(utct(self.picks['end']) - utct(self.picks['start']))

            # map duration to Ts - Tp
            deltat /= 3.
            distance_km = deltat / (1. / vs - 1. / vp)
            return kilometers2degrees(distance_km, radius=2789)
=======
            t0 = 600.
            d0 = 8.
            t1 = 1200
            d1 = 35.
            # fudge factor to compensate observation bias (low SNR events are
            # observed shorter)
            distance_deg = (d1 - d0) / (t1 - t0) * (self.duration_s * 1. - t0) \
                         + d0
            if distance_deg < 0:
                distance_deg = None
        return distance_deg
>>>>>>> 58ff72c6

    def read_waveforms(self,
                       inv: obspy.Inventory,
                       sc3dir: str,
                       event_tmp_dir='./events',
                       kind: str = 'DISP') -> None:
        """
        Wrapper to check whether local copy of corrected waveform exists and
        read it from sc3dir otherwise (and create local copy)
        :param inv: Obspy.Inventory to use for instrument correction
        :param sc3dir: path to data, in SeisComp3 directory structure
        :param kind: 'DISP', 'VEL' or 'ACC'. Note that many other functions
                     expect the data to be in displacement
        """
        if not self.read_data_local(dir_cache=event_tmp_dir):
            self.read_data_from_sc3dir(inv, sc3dir, kind)
            self.write_data_local(dir_cache=event_tmp_dir)
        self._waveforms_read = True
        self.kind = 'DISP'

    def read_data_local(self, dir_cache: str = 'events') -> bool:
        """
        Read waveform data from local cache structure
        :param dir_cache: path to local cache
        :return: True if waveform was found in local cache
        """
        event_path = pjoin(dir_cache, '%s' % self.name)
        waveform_path = pjoin(event_path, 'waveforms')
        origin_path = pjoin(event_path, 'origin_id.txt')
        success = False
        if len(glob(origin_path)) > 0:
            with open(origin_path, 'r') as f:
                origin_local = f.readline().strip()
            if origin_local == self.origin_publicid:
                try:
                    self.waveforms_VBB = obspy.read(
                        pjoin(waveform_path, 'waveforms_VBB.mseed'))
                    success = True
                except TypeError:
                    success = False
                SP_path = pjoin(waveform_path, 'waveforms_SP.mseed')
                if len(glob(SP_path)):
                    self.waveforms_SP = obspy.read(SP_path)
                else:
                    self.waveforms_SP = None
        return success

    def write_data_local(self, dir_cache: str = 'events'):
        """
        Store waveform data in local cache structure
        @TODO: Save parameters (kind, filter) into file name
        :param dir_cache: path to local cache
        :return:
        """
        event_path = pjoin(dir_cache, '%s' % self.name)
        waveform_path = pjoin(event_path, 'waveforms')
        origin_path = pjoin(event_path, 'origin_id.txt')
        makedirs(waveform_path, exist_ok=True)

        with open(origin_path, 'w') as f:
            f.write(self.origin_publicid)
        self.waveforms_VBB.write(pjoin(waveform_path,
                                       'waveforms_VBB.mseed'),
                                 format='MSEED', encoding='FLOAT64')
        if self.waveforms_SP is not None and len(self.waveforms_SP) > 0:
            self.waveforms_SP.write(pjoin(waveform_path,
                                          'waveforms_SP.mseed'),
                                    format='MSEED', encoding='FLOAT64')

    def read_data_from_sc3dir(self,
                              inv: obspy.Inventory,
                              sc3dir: str,
                              kind: str,
                              tpre_SP: float = 100,
                              tpre_VBB: float = 900.) -> None:
        """
        Read waveform data into event object
        :param inv: obspy.Inventory object to use for instrument correction
        :param sc3dir: path to data, in SeisComp3 directory structure
        :param kind: Unit to correct waveform into ('DISP', 'VEL', 'ACC')
        :param tpre_SP: prefetch time for SP data (default: 100 sec)
        :param tpre_VBB: prefetch time for VBB data (default: 900 sec)
        """
        self.kind = kind

        if len(self.picks['noise_start']) > 0:
            twin_start = min((utct(self.picks['start']),
                              utct(self.picks['noise_start'])))
        else:
            twin_start = utct(self.picks['start'])
        if len(self.picks['noise_end']) > 0:
            twin_end = max((utct(self.picks['end']),
                            utct(self.picks['noise_end'])))
        else:
            twin_end = utct(self.picks['end'])

        filenam_SP_HG = 'XB.ELYSE.65.EH?.D.2019.%03d'
        fnam_SP = create_fnam_event(
            filenam_inst=filenam_SP_HG,
            sc3dir=sc3dir, time=self.picks['start'])

        if len(glob(fnam_SP)) > 0:
            # Use SP waveforms only if 65.EH? exists, not otherwise (we
            # don't need 20sps SP data)
            self.waveforms_SP = read_data(fnam_SP, inv=inv, kind=kind,
                                          twin=[twin_start - tpre_SP,
                                                twin_end + tpre_SP],
                                          fmin=0.5)
        else:
            self.waveforms_SP = None

        # Try for 02.BH? (20sps VBB)
        success_VBB = False
        filenam_VBB_HG = 'XB.ELYSE.02.BH?.D.2019.%03d'
        fnam_VBB = create_fnam_event(
            filenam_inst=filenam_VBB_HG,
            sc3dir=sc3dir, time=self.picks['start'])
        if len(glob(fnam_VBB)) % 3 == 0:
            try:
                self.waveforms_VBB = read_data(fnam_VBB, inv=inv,
                                               kind=kind,
                                               twin=[twin_start - tpre_VBB,
                                                     twin_end + tpre_VBB])
            except Exception:
                success_VBB = False
            else:
                if len(self.waveforms_VBB) == 3:
                    success_VBB = True

        if not success_VBB:
            # Try for 03.BH? (10sps VBB)
            filenam_VBB_HG = 'XB.ELYSE.03.BH?.D.2019.%03d'
            fnam_VBB = create_fnam_event(
                filenam_inst=filenam_VBB_HG,
                sc3dir=sc3dir, time=self.picks['start'])
            self.waveforms_VBB = read_data(fnam_VBB, inv=inv,
                                           kind=kind,
                                           twin=[twin_start - tpre_VBB,
                                                 twin_end + tpre_VBB])
            if len(self.waveforms_VBB) == 3:
                success_VBB = True

        if not success_VBB:
            self.waveforms_VBB = None

    def available_sampling_rates(self):
        available = dict()
        channels = {'VBB_Z': 'BHZ',
                    'VBB_N': 'BHN',
                    'VBB_E': 'BHN'}
        for chan, seed in channels.items():
            available[chan] = self.waveforms_VBB.select(
                channel=seed)[0].stats.sampling_rate

        channels = {'SP_Z': 'EHZ',
                    'SP_N': 'EHN',
                    'SP_E': 'EHE'}

        for chan, seed in channels.items():
            if self.waveforms_SP is None:
                available[chan] = None
            else:
                st = self.waveforms_SP.select(channel=seed)
                if len(st) > 0:
                    available[chan] = st[0].stats.sampling_rate
                else:
                    available[chan] = None
        return available



    def calc_spectra(self, winlen_sec):
        """
        Add spectra to event object.
        Spectra are stored in dictionaries
            event.spectra for VBB
            event.spectra_SP for SP
        Spectra are calculated separately for time windows "noise", "all",
        "P" and "S". If any of the necessary picks is missing, this entry is
        set to None.
        :param winlen_sec: window length for Welch estimator
        """
        if not self._waveforms_read:
            raise RuntimeError('waveforms not read in Event object\n' +
                               'Call Event.read_waveforms() first.')
        twins = (((self.picks['start']),
                  (self.picks['end'])),
                 ((self.picks['noise_start']),
                  (self.picks['noise_end'])),
                 ((self.picks['P_spectral_start']),
                  (self.picks['P_spectral_end'])),
                 ((self.picks['S_spectral_start']),
                  (self.picks['S_spectral_end'])))
        self.spectra = dict()
        self.spectra_SP = dict()
        variables = ('all',
                     'noise',
                     'P',
                     'S')
        for twin, variable in zip(twins, variables):
            spectrum_variable = dict()
            if len(twin[0]) == 0:
                continue
            for chan in ['Z', 'N', 'E']:
                # f, p = read_spectrum(fnam_base=fnam_spectrum,
                #                      variable=variable,
                #                      chan=chan,
                #                      origin_publicid=self[
                #                          'origin_publicid'])
                # if f is None:
                st_sel = self.waveforms_VBB.select(
                    channel='??' + chan)
                tr = st_sel[0].slice(starttime=utct(twin[0]),
                                     endtime=utct(twin[1]))
                if tr.stats.npts > 0:
                    f, p = calc_PSD(tr,
                                    winlen_sec=winlen_sec)
                    spectrum_variable['p_' + chan] = p
                else:
                    f = np.arange(0, 1, 0.1)
                    p = np.zeros(10)
                spectrum_variable['f'] = f
            if len(spectrum_variable) > 0:
                self.spectra[variable] = spectrum_variable

            if self.waveforms_SP is not None:
                spectrum_variable = dict()
                for chan in ['Z', 'N', 'E']:
                    st_sel = self.waveforms_SP.select(
                        channel='??' + chan)
                    if len(st_sel) > 0:
                        tr = st_sel[0].slice(starttime=utct(twin[0]),
                                             endtime=utct(twin[1]))
                        if tr.stats.npts > 0:
                            f, p = calc_PSD(tr,
                                            winlen_sec=winlen_sec)
                            spectrum_variable['p_' + chan] = p
                        else:
                            f = np.arange(0, 1, 0.1)
                            p = np.zeros(10)
                            spectrum_variable['p_' + chan] = p
                            spectrum_variable['f_' + chan] = f
                    else:
                        # Case that only SP1==SPZ is switched on
                        spectrum_variable['p_' + chan] = \
                            np.zeros_like(p)
                spectrum_variable['f'] = f

            if len(spectrum_variable) > 0:
                self.spectra_SP[variable] = spectrum_variable

        self.amplitudes = {'A0': None,
                           'tstar': None,
                           'A_24': None,
                           'f_24': None,
                           'width_24': None}
        if 'noise' in self.spectra:
            f = self.spectra['noise']['f']
            p_noise = self.spectra['noise']['p_Z']
            for signal in ['S', 'P', 'all']:
                amplitudes = None
                if signal in self.spectra:
                    p_sig = self.spectra[signal]['p_Z']
                    amplitudes = fit_spectra(f=f,
                                             p_sig=p_sig,
                                             p_noise=p_noise,
                                             event_type=self.mars_event_type_short)
                if amplitudes is not None:
                    break
            if amplitudes is not None:
                self.amplitudes = amplitudes
            # if self.spectra['S'] is not None:
            #     sig_spec = self.spectra['S']['p_Z']
            # elif 'noise' in self.spectra and 'all' in self.spectra:
            #     sig_spec = self.spectra['all']['p_Z']
            # self.amplitudes = \
            #     fit_spectra(self.spectra['noise']['f'],
            #                 sig_spec,
            #                 self.spectra['noise']['p_Z'],
            #                 type=self.mars_event_type_short)
        # except KeyError:
        #     print('Some time windows missing for event %s' % self.name)
        #     print(self.spectra)

        self._spectra_available = True

    def pick_amplitude(self,
                       pick: str,
                       comp: str,
                       fmin: float,
                       fmax: float,
                       instrument: str = 'VBB',
                       unit: str = 'm') -> Union[float, None]:
        """
        Pick amplitude from waveform
        :param pick: name of pick to use. Corresponds to naming in the MQS
                     data model
        :param comp: component to pick on, can be 'E', 'N', 'Z' or
                     'horizontal', in which case maximum value along
                     horizontals is returned
        :param fmin: minimum frequency for pre-picking bandpass
        :param fmax: maximum frequency for pre-picking bandpass
        :param instrument: 'VBB' (default) or 'SP'
        :param unit: 'm', 'nm', 'pm', 'fm'
        :return: amplitude in 5 sec time window around pick time
        """
        if not self._waveforms_read:
            raise RuntimeError('waveforms not read in Event object\n' +
                               'Call Event.read_waveforms() first.')

        if instrument == 'VBB':
            st_work = self.waveforms_VBB.copy()
        else:
            st_work = self.waveforms_SP.copy()

        st_work.filter('bandpass', zerophase=True, freqmin=fmin, freqmax=fmax)

        if unit is 'nm':
            output_fac = 1e9
        elif unit is 'pm':
            output_fac = 1e12
        elif unit is 'fm':
            output_fac = 1e15
        elif unit is 'm':
            output_fac = 1.
        else:
            raise ValueError('Unknown unit %s' % unit)

        if not self.kind == 'DISP':
            raise RuntimeError('Waveform must be displacement for amplitudes')

        if self.picks[pick] == '':
            return None
        else:
            tmin = utct(self.picks[pick]) - 10.
            tmax = utct(self.picks[pick]) + 10.
            st_work.trim(starttime=tmin, endtime=tmax)
            if comp in ['Z', 'N', 'E']:
                return abs(st_work.select(channel='??' + comp)[0].data).max() \
                       * output_fac
            elif comp == 'all':
                amp_N = abs(st_work.select(channel='??N')[0].data).max()
                amp_E = abs(st_work.select(channel='??E')[0].data).max()
                amp_Z = abs(st_work.select(channel='??Z')[0].data).max()
                return max((amp_E, amp_N, amp_Z)) * output_fac
            elif comp == 'horizontal':
                amp_N = abs(st_work.select(channel='??N')[0].data).max()
                amp_E = abs(st_work.select(channel='??E')[0].data).max()
                return max((amp_E, amp_N)) * output_fac
            elif comp == 'vertical':
                return abs(st_work.select(channel='??Z')[0].data).max() \
                       * output_fac

    def magnitude(self,
                  mag_type: str,
                  distance: float = None,
                  instrument: str = 'VBB') -> Union[float, None]:
        """
        Calculate magnitude of an event
        :param mag_type: 'mb_P', 'mb_S' 'm2.4' or 'MFB':
        :param distance: float or None, in which case event.distance is used
        :param instrument: 'VBB' or 'SP'
        :return:
        """
        import mqs_reports.magnitudes as mag
        pick_name = {'mb_P': 'Peak_MbP',
                     'mb_S': 'Peak_MbS',
                     'm2.4': None,
                     'MFB': None
                     }
        freqs = {'mb_P': (1. / 6., 1. / 2.),
                 'mb_S': (1. / 6., 1. / 2.),
                 'm2.4': None,
                 'MFB': None
                 }
        component = {'mb_P': 'vertical',
                     'mb_S': 'horizontal',
                     'm2.4': None,
                     'MFB': None
                     }
        funcs = {'mb_P': mag.mb_P,
                 'mb_S': mag.mb_S,
                 'm2.4': mag.M2_4,
                 'MFB': mag.MFB
                 }
        if self.distance is None and distance is None:
            return None
        elif self.distance is not None:
            distance = self.distance
        if mag_type in ('mb_P', 'mb_S'):
            amplitude = self.pick_amplitude(pick=pick_name[mag_type],
                                            comp=component[mag_type],
                                            fmin=freqs[mag_type][0],
                                            fmax=freqs[mag_type][1],
                                            instrument=instrument
                                            )
            if amplitude is not None:
                amplitude = 20 * np.log10(amplitude)

        elif mag_type == 'MFB':
            amplitude = self.amplitudes['A0'] \
                if 'A0' in self.amplitudes else None
        elif mag_type == 'm2.4':
            amplitude = self.amplitudes['A_24'] \
                if 'A_24' in self.amplitudes else None

        else:
            raise ValueError('unknown magnitude type %s' % mag_type)

        if amplitude is None:
            return None
        else:
            return funcs[mag_type](amplitude_dB=amplitude,
                                   distance_degree=distance)

    def make_report(self, fnam_out, annotations=None):
        from mqs_reports.report import make_report
        make_report(self, fnam_out, annotations)<|MERGE_RESOLUTION|>--- conflicted
+++ resolved
@@ -127,10 +127,9 @@
         if len(self.picks['Sg']) > 0 and len(self.picks['Pg']) > 0:
             deltat = float(utct(self.picks['Sg']) - utct(self.picks['Pg']))
             distance_km = deltat / (1. / vs - 1. / vp)
-            distance_deg = kilometers2degrees(distance_km, radius=2889)
+            return kilometers2degrees(distance_km, radius=2789)
         else:
             # TODO: replace to use the velocities from the arguments
-<<<<<<< HEAD
             # t0 = 600.
             # d0 = 8.
             # t1 = 1200
@@ -146,19 +145,6 @@
             deltat /= 3.
             distance_km = deltat / (1. / vs - 1. / vp)
             return kilometers2degrees(distance_km, radius=2789)
-=======
-            t0 = 600.
-            d0 = 8.
-            t1 = 1200
-            d1 = 35.
-            # fudge factor to compensate observation bias (low SNR events are
-            # observed shorter)
-            distance_deg = (d1 - d0) / (t1 - t0) * (self.duration_s * 1. - t0) \
-                         + d0
-            if distance_deg < 0:
-                distance_deg = None
-        return distance_deg
->>>>>>> 58ff72c6
 
     def read_waveforms(self,
                        inv: obspy.Inventory,
