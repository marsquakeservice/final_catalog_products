--- conflicted
+++ resolved
@@ -469,7 +469,7 @@
             if self.waveforms_VBB is None and self.waveforms_SP is not None:
                 self.spectra[variable] = spectrum_variable
 
-        # compute horizontal spectra on VBB 
+        # compute horizontal spectra on VBB
         for signal in self.spectra.keys():
             if signal in self.spectra:
                 self.spectra[signal]['p_H'] = \
@@ -498,28 +498,20 @@
                     if self.mars_event_type_short == 'SF':
                         comp = 'p_H'
                     else:
-<<<<<<< HEAD
-                        p_sig = self.spectra[signal]['p_Z']
-                    f_sig = self.spectra[signal]['f']
-                    amplitudes = fit_spectra(f_sig=f_sig,
-                                             f_noise=f_noise,
-                                             p_sig=p_sig,
-                                             p_noise=p_noise,
-                                             event_type=self.mars_event_type_short)
-=======
                         comp = 'p_Z'
- 
+
                     p_sig = None
                     if comp in self.spectra[signal]:
                         p_sig = self.spectra[signal][comp]
                     elif comp in self.spectra_SP[signal]:
                         p_sig = self.spectra_SP[signal][comp]
                     if p_sig is not None:
-                        amplitudes = fit_spectra(f=f,
+                        f_sig = self.spectra[signal]['f']
+                    amplitudes = fit_spectra(f_sig=f_sig,
+                                             f_noise=f_noise,
                                                  p_sig=p_sig,
                                                  p_noise=p_noise,
                                                  event_type=self.mars_event_type_short)
->>>>>>> 1009f2ea
                 if amplitudes is not None:
                     break
             if amplitudes is not None:
