#!/usr/bin/env python
# -*- coding: utf-8 -*-
"""

:copyright:
    Simon Stähler (mail@simonstaehler.com), 2019
:license:
    None
"""

import inspect
from glob import glob
from os import makedirs
from os.path import exists as pexists
from os.path import join as pjoin
from os.path import split as psplit
from typing import Union

import numpy as np
import obspy
from obspy import UTCDateTime as utct
from obspy.geodetics.base import kilometers2degrees, gps2dist_azimuth
from obspy.taup import TauPyModel

from mqs_reports.annotations import Annotations
from mqs_reports.constants import mag_exceptions as mag_exc
from mqs_reports.constants import magnitude as mag_const
from mqs_reports.magnitudes import fit_spectra, calc_magnitude
from mqs_reports.utils import create_fnam_event, read_data, calc_PSD, detick, \
    calc_cwf, solify

RADIUS_MARS = 3389.5
CRUST_VP = 4.
CRUST_VS = 4. / 3. ** 0.5
LANDER_LAT = 4.5024
LANDER_LON = 135.6234

EVENT_TYPES_SHORT = {
    'SUPER_HIGH_FREQUENCY': 'SF',
    'VERY_HIGH_FREQUENCY': 'VF',
    'BROADBAND': 'BB',
    'LOW_FREQUENCY': 'LF',
    'HIGH_FREQUENCY': 'HF',
    '2.4_HZ': '24'}

EVENT_TYPES_PRINT = {
    'SUPER_HIGH_FREQUENCY': 'super high frequency',
    'VERY_HIGH_FREQUENCY': 'very high frequency',
    'BROADBAND': 'broadband',
    'LOW_FREQUENCY': 'low frequency',
    'HIGH_FREQUENCY': 'high frequency',
    '2.4_HZ': '2.4 Hz'}

EVENT_TYPES = EVENT_TYPES_SHORT.keys()


class Event:
    def __init__(self,
                 name: str,
                 publicid: str,
                 origin_publicid: str,
                 picks: dict,
                 picks_sigma: dict,
                 quality: str,
                 latitude: float,
                 longitude: float,
                 sso_distance: float,
                 sso_distance_pdf: float,
                 sso_origin_time: str,
                 mars_event_type: str,
                 origin_time: str):
        self.name = name.strip()
        self.publicid = publicid
        self.origin_publicid = origin_publicid
        self.picks = picks
        self.picks_sigma = picks_sigma
        self.quality = quality[-1]
        self.mars_event_type = mars_event_type.split('#')[-1]

        try:
            self.sol = solify(utct(self.picks['start'])).julday
            self.starttime = utct(utct(self.picks['start']))
            self.endtime = utct(utct(self.picks['end']))
            self.duration = utct(utct(self.picks['end']) -
                                 utct(self.picks['start']))
            self.duration_s = utct(self.picks['end']) - utct(
                self.picks['start'])
        except TypeError as e:
            print('incomplete picks for event %s' % self.name)
            print(self.picks)
            print(e)

        self.amplitudes = dict()

        # Set distance or calculate it for HF, VHF and 2.4 events
        self.latitude = latitude
        self.longitude = longitude
        self.distance_type = 'unknown'

        # Case that location was determined from BAZ and distance
        if (abs(self.latitude - LANDER_LAT) > 1e-3 and
                abs(self.longitude - LANDER_LON) > 1e-3):
            dist_km, az, baz = gps2dist_azimuth(lat1=self.latitude,
                                                lon1=self.longitude,
                                                lat2=LANDER_LAT,
                                                lon2=LANDER_LON,
                                                a=RADIUS_MARS)
            # self.distance = kilometers2degrees(dist_km,
            #                                    radius=RADIUS_MARS)
            self.distance = sso_distance
            self.distance_pdf = sso_distance_pdf
            self.baz = baz
            self.az = az
            self.origin_time = utct(origin_time)
            try:
                self.calc_distance_sigma_from_pdf()
            except TypeError as e:
                print(self)
                raise e
            self.distance_type = 'GUI'

        # Case that distance exists, but not BAZ. Then, distance and origin
        # time should be taken from SSO (ie the locator PDF output)
        elif sso_distance is not None:
            self.origin_time = utct(sso_origin_time)
            self.distance = sso_distance
            self.distance_pdf = sso_distance_pdf
            self.calc_distance_sigma_from_pdf()
            self.distance_type = 'GUI'
            self.baz = None

        # Case that distance can be estimated from Pg/Sg arrivals
        elif self.mars_event_type_short in ['HF', 'SF', 'VF', '24']:
            try:
                distance_tmp, otime_tmp, distance_sigma_tmp = self.calc_distance()
            except ValueError as e:
                print('Problem with event %s' % self.name)
                print(e)
                self.distance = None
                self.distance_sigma = None
                self.origin_time = utct(origin_time)
            else:
                if distance_tmp is not None:
                    self.distance = distance_tmp
                    self.origin_time = utct(otime_tmp)
                    self.distance_type = 'PgSg'
                    self.distance_sigma = distance_sigma_tmp
                else:
                    self.distance = None
                    self.distance_sigma = None
                    self.origin_time = utct(origin_time)

            self.baz = None

        else:
            self.origin_time = utct(origin_time)
            self.distance = None
            self.distance_sigma = None
            self.baz = None

        self._waveforms_read = False
        self._spectra_available = False

        # Define Instance attributes
        self.waveforms_VBB = None
        self.waveforms_SP = None
        self.kind = None
        self.spectra = None
        self.spectra_SP = None

        self.fnam_report = dict()
        self.fnam_polarisation = dict()

    @property
    def mars_event_type_short(self):
        return EVENT_TYPES_SHORT[self.mars_event_type]

    def __str__(self):
        if self.distance is not None:
            string = "Event {name} ({mars_event_type_short}-{quality}), " \
                     "distance: {distance:5.1f} degree ({distance_type})"
        else:
            string = "Event {name} ({mars_event_type_short}-{quality}), " \
                     "unknown distance"
        return string.format(**dict(inspect.getmembers(self)))

    def load_distance_manual(self,
                             fnam_csv: str,
                             overwrite=False) -> None:
        """
        Load distance of event from CSV file. Can be used for "aligned"
        distances that are not in the database
        :param: fnam_csv: path to CSV file with distances
        :param: overwrite: Overwrite existing location from BED?
        """
        from csv import DictReader
        with open(fnam_csv, 'r') as csv_file:
            csv_reader = DictReader(csv_file)
            for row in csv_reader:
                if overwrite or (self.distance is None):
                    if self.name == row['name']:
                        self.distance = float(row['distance'])
                        if self.distance_sigma is None:
                            self.distance_sigma = 20.
                        self.origin_time = utct(row['time'])
                        self.distance_type = 'aligned'
                        if 'sigma_dist' in row:
                            self.distance_sigma = np.float(row['sigma_dist'])
                        else:
                            self.distance_sigma = self.distance * 0.25

    def calc_distance(self,
                      vp: float = CRUST_VP,
                      vs: float = CRUST_VS) -> (Union[float, None],
                                                Union[float, None],
                                                Union[float, None]):
        """
        Calculate distance of event based on Pg and Sg picks, if available,
        otherwise return None
        :param vp: P-velocity
        :param vs: S-velocity
        :return: distance in degree or None if no picks available
                 origin time as UTCDateTime object
                 sigma of distance in degree (only based on pick uncertainty)
        """
        if len(self.picks['Sg']) > 0 and len(self.picks['Pg']) > 0:
            deltat = float(utct(self.picks['Sg']) - utct(self.picks['Pg']))
            deltat_sigma = np.sqrt(np.float(self.picks_sigma['Sg'])**2. +
                                   np.float(self.picks_sigma['Pg'])**2.)
            distance_km = deltat / (1. / vs - 1. / vp)
            distance_sigma_km = deltat_sigma / (1. / vs - 1. / vp)
            distance_degree = kilometers2degrees(distance_km,
                                                 radius=RADIUS_MARS)
            distance_sigma_degree = kilometers2degrees(distance_sigma_km,
                                                       radius=RADIUS_MARS)
            origin_time = utct(self.picks['Sg']) - distance_km / vs
            return distance_degree, origin_time, distance_sigma_degree
        else:
            return None, None, None

    def calc_distance_taup(self,
                           model: Union[TauPyModel, str],
                           depth_in_km = 50.) \
            -> [Union[float, None], Union[float, None]]:
        """
        Calculate distance of event in a taup model, based on P and S picks, if available,
        otherwise return None
        :param model: TauPy model object
        :param depth_in_km: Fixed depth of event
        :return: distance in degree or None if no picks available
        """
        from obspy.taup.taup_create import build_taup_model
        from taup_distance.taup_distance import get_dist, _get_SSmP

        if type(model) == str:
            fnam_nd = model
            tmp_dir = "./taup_tmp/"
            fnam_npz = tmp_dir \
                       + psplit(fnam_nd)[-1][:-3] + ".npz"
            if not pexists(tmp_dir):
                makedirs(tmp_dir)
            if not pexists(fnam_npz):
                build_taup_model(fnam_nd,
                                 output_folder=tmp_dir
                                 )
            model = TauPyModel(model=fnam_npz)

        if len(self.picks['S']) > 0 and len(self.picks['P']) > 0:
            deltat = float(utct(self.picks['S']) - utct(self.picks['P']))
            distance = get_dist(model, tSmP=deltat, depth=depth_in_km)

            deltat_sigma = np.sqrt(float(self.picks_sigma['P'])**2 +
                                   float(self.picks_sigma['S'])**2)
            if distance is None:
                distance_sigma = None
            else:
                distance_sigma = deltat_sigma / _get_SSmP(distance=distance,
                                                          model=model,
                                                          tmeas=0.,
                                                          phase_list=['P', 'S'],
                                                          plot=False,
                                                          depth=depth_in_km)

            # distance_lower = get_dist(model, tSmP=deltat - deltat_sigma, depth=depth_in_km)
            # distance_upper = get_dist(model, tSmP=deltat + deltat_sigma, depth=depth_in_km)
            return distance, distance_sigma
        else:
            return None, None

    def calc_distance_sigma_from_pdf(self):
        from mqs_reports.utils import uncertainty_from_pdf

        sigma_low, sigma_up = uncertainty_from_pdf(
            variable=self.distance_pdf[0],
            p=self.distance_pdf[1])
        self.distance_sigma = (sigma_up - sigma_low) / 2.
        pass

    def read_waveforms(self,
                       inv: obspy.Inventory,
                       sc3dir: str,
                       event_tmp_dir='./events',
                       kind: str = 'DISP',
                       fmin_SP: float = 0.5,
                       fmin_VBB: float = 1. / 30.,
                       t_pad_VBB:float = 300.) -> None:
        """
        Wrapper to check whether local copy of corrected waveform exists and
        read it from sc3dir otherwise (and create local copy)
        :param inv: Obspy.Inventory to use for instrument correction
        :param sc3dir: path to data, in SeisComp3 directory structure
        :param kind: 'DISP', 'VEL' or 'ACC'. Note that many other functions
                     expect the data to be in displacement
        """
        if not self.read_data_local(dir_cache=event_tmp_dir):
            self.read_data_from_sc3dir(inv, sc3dir, kind,
                                       fmin_SP=fmin_SP,
                                       fmin_VBB=fmin_VBB,
                                       tpre_VBB=t_pad_VBB)
            self.write_data_local(dir_cache=event_tmp_dir)

        if self.baz is not None:
            self.add_rotated_traces()
        self._waveforms_read = True
        self.kind = 'DISP'

    def add_rotated_traces(self):
        # Add rotated phases to waveform objects
        st_rot = self.waveforms_VBB.copy()
        st_rot.rotate('NE->RT', back_azimuth=self.baz)
        for chan in ['?HT', '?HR']:
            self.waveforms_VBB += st_rot.select(channel=chan)[0]

        if self.waveforms_SP is not None:
            st_rot = self.waveforms_SP.copy()
            st_rot.rotate('NE->RT', back_azimuth=self.baz)
            for chan in ['?HT', '?HR']:
                self.waveforms_SP += st_rot.select(channel=chan)[0]

    def read_data_local(self, dir_cache: str = 'events') -> bool:
        """
        Read waveform data from local cache structure
        :param dir_cache: path to local cache
        :return: True if waveform was found in local cache
        """
        event_path = pjoin(dir_cache, '%s' % self.name)
        waveform_path = pjoin(event_path, 'waveforms')
        origin_path = pjoin(event_path, 'origin_id.txt')
        success = False
        VBB_path = pjoin(waveform_path, 'waveforms_VBB.mseed')
        SP_path = pjoin(waveform_path, 'waveforms_SP.mseed')
        if len(glob(origin_path)) > 0:
            with open(origin_path, 'r') as f:
                origin_local = f.readline().strip()
            if origin_local == self.origin_publicid:
                if len(glob(VBB_path)):
                    self.waveforms_VBB = obspy.read(VBB_path)
                    success = True
                else:
                    self.waveforms_VBB = None

                if len(glob(SP_path)):
                    self.waveforms_SP = obspy.read(SP_path)
                    success = True
                else:
                    self.waveforms_SP = None
        return success

    def write_data_local(self, dir_cache: str = 'events'):
        """
        Store waveform data in local cache structure
        @TODO: Save parameters (kind, filter) into file name
        :param dir_cache: path to local cache
        :return:
        """
        event_path = pjoin(dir_cache, '%s' % self.name)
        waveform_path = pjoin(event_path, 'waveforms')
        origin_path = pjoin(event_path, 'origin_id.txt')
        makedirs(waveform_path, exist_ok=True)

        with open(origin_path, 'w') as f:
            f.write(self.origin_publicid)
        if self.waveforms_VBB is not None and len(self.waveforms_VBB) > 0:
            self.waveforms_VBB.write(pjoin(waveform_path,
                                           'waveforms_VBB.mseed'),
                                     format='MSEED', encoding='FLOAT64')
        if self.waveforms_SP is not None and len(self.waveforms_SP) > 0:
            self.waveforms_SP.write(pjoin(waveform_path,
                                          'waveforms_SP.mseed'),
                                    format='MSEED', encoding='FLOAT64')

    def read_data_from_sc3dir(self,
                              inv: obspy.Inventory,
                              sc3dir: str,
                              kind: str,
                              fmin_SP=0.5,
                              fmin_VBB=1. / 30.,
                              tpre_SP: float = 100,
                              tpre_VBB: float = 1200.) -> None:
        """
        Read waveform data into event object
        :param inv: obspy.Inventory object to use for instrument correction
        :param sc3dir: path to data, in SeisComp3 directory structure
        :param kind: Unit to correct waveform into ('DISP', 'VEL', 'ACC')
        :param tpre_SP: prefetch time for SP data (default: 100 sec)
        :param tpre_VBB: prefetch time for VBB data (default: 900 sec)
        """
        self.kind = kind

        if len(self.picks['noise_start']) > 0:
            twin_start = min((utct(self.picks['start']),
                              utct(self.picks['noise_start'])))
        else:
            twin_start = utct(self.picks['start'])
        if len(self.picks['noise_end']) > 0:
            twin_end = max((utct(self.picks['end']),
                            utct(self.picks['noise_end'])))
        else:
            twin_end = utct(self.picks['end'])

        filenam_SP_HG = 'XB.ELYSE.65.EH?.D.%04d.%03d'
        fnam_SP = create_fnam_event(
            filenam_inst=filenam_SP_HG,
            sc3dir=sc3dir, time=self.picks['start'])

        if len(glob(fnam_SP)) > 0:
            # Use SP waveforms only if 65.EH? exists, not otherwise (we
            # don't need 20sps SP data)
            self.waveforms_SP = read_data(fnam_SP, inv=inv, kind=kind,
                                          twin=[twin_start - tpre_SP,
                                                twin_end + tpre_SP],
                                          fmin=fmin_SP)
        else:
            filenam_SP_HG = 'XB.ELYSE.00.HH?.D.%04d.%03d'
            fnam_SP = create_fnam_event(
                filenam_inst=filenam_SP_HG,
                sc3dir=sc3dir, time=self.picks['start'])
            if len(glob(fnam_SP)) > 0:
                self.waveforms_SP = read_data(fnam_SP, inv=inv, kind=kind,
                                              twin=[twin_start - tpre_SP,
                                                    twin_end + tpre_SP],
                                              fmin=fmin_SP)
            else:
                filenam_SP_HG = 'XB.ELYSE.65.EH?.D.%04d.%03d'
                self.waveforms_SP = None

        # Try for 02.BH? (20sps VBB)
        success_VBB = False
        filenam_VBB_HG = 'XB.ELYSE.02.BH?.D.%04d.%03d'
        fnam_VBB = create_fnam_event(
            filenam_inst=filenam_VBB_HG,
            sc3dir=sc3dir, time=self.picks['start'])
        if len(glob(fnam_VBB)) % 3 == 0:
            self.waveforms_VBB = read_data(fnam_VBB, inv=inv,
                                           kind=kind,
                                           fmin=fmin_VBB,
                                           twin=[twin_start - tpre_VBB,
                                                 twin_end + tpre_VBB])
            if len(self.waveforms_VBB) == 3:
                success_VBB = True

        if not success_VBB:
            # Try for 03.BH? (10sps VBB)
            filenam_VBB_HG = 'XB.ELYSE.03.BH?.D.%04d.%03d'
            fnam_VBB = create_fnam_event(
                filenam_inst=filenam_VBB_HG,
                sc3dir=sc3dir, time=self.picks['start'])
            self.waveforms_VBB = read_data(fnam_VBB, inv=inv,
                                           kind=kind,
                                           fmin=fmin_VBB,
                                           twin=[twin_start - tpre_VBB,
                                                 twin_end + tpre_VBB])
            if len(self.waveforms_VBB) == 3:
                success_VBB = True

        if not success_VBB:
            # Try for 15.BL? (10sps VBB)
            filenam_VBB_HG = 'XB.ELYSE.15.HL?.D.%04d.%03d'
            fnam_VBB = create_fnam_event(
                filenam_inst=filenam_VBB_HG,
                sc3dir=sc3dir, time=self.picks['start'])
            self.waveforms_VBB = read_data(fnam_VBB, inv=inv,
                                           kind=kind,
                                           fmin=fmin_VBB,
                                           twin=[twin_start - tpre_VBB,
                                                 twin_end + tpre_VBB])
            if len(self.waveforms_VBB) == 3:
                success_VBB = True

        if not success_VBB:
            # Try for 07.BL? (20sps VBB low gain)
            filenam_VBB_HG = 'XB.ELYSE.07.BL?.D.%04d.%03d'
            fnam_VBB = create_fnam_event(
                filenam_inst=filenam_VBB_HG,
                sc3dir=sc3dir, time=self.picks['start'])
            self.waveforms_VBB = read_data(fnam_VBB, inv=inv,
                                           kind=kind,
                                           fmin=fmin_VBB,
                                           twin=[twin_start - tpre_VBB,
                                                 twin_end + tpre_VBB])
            if len(self.waveforms_VBB) == 3:
                success_VBB = True

        if not success_VBB:
            self.waveforms_VBB = None

        if self.waveforms_VBB is None and self.waveforms_SP is None:
            raise FileNotFoundError('Neither SP nor VBB data found on day %s' %
                                    self.picks['start'])

    def available_sampling_rates(self):
        available = dict()
        channels = {'VBB_Z': '??Z',
                    'VBB_N': '??N',
                    'VBB_E': '??N'}
        for chan, seed in channels.items():
            if self.waveforms_VBB is None:
                available[chan] = 0.0
            else:
                available[chan] = self.waveforms_VBB.select(
                    channel=seed)[0].stats.sampling_rate

        channels = {'SP_Z': 'EHZ',
                    'SP_N': 'EHN',
                    'SP_E': 'EHE'}

        for chan, seed in channels.items():
            if self.waveforms_SP is None:
                available[chan] = None
            else:
                st = self.waveforms_SP.select(channel=seed)
                if len(st) > 0:
                    available[chan] = st[0].stats.sampling_rate
                else:
                    available[chan] = None

        if available['SP_Z'] is None:
            channels = {'SP_Z': 'HHZ',
                        'SP_N': 'HHN',
                        'SP_E': 'HHE'}

            for chan, seed in channels.items():
                if self.waveforms_SP is None:
                    available[chan] = None
                else:
                    st = self.waveforms_SP.select(channel=seed)
                    if len(st) > 0:
                        available[chan] = st[0].stats.sampling_rate
                    else:
                        available[chan] = None

        return available

    def calc_spectra(self, winlen_sec, detick_nfsamp=0, padding=True):
        """
        Add spectra to event object.
        Spectra are stored in dictionaries
            event.spectra for VBB
            event.spectra_SP for SP
        Spectra are calculated separately for time windows "noise", "all",
        "P" and "S". If any of the necessary picks is missing, this entry is
        set to None.
        :param winlen_sec: window length for Welch estimator
        :param detick_nfsamp: How many samples (in f-domain) to smoothen around
                              1 Hz
        :param padding: Zeropad signal by factor of 2 to smoothen spectra?
        """

        if not self._waveforms_read:
            raise RuntimeError('waveforms not read in Event object\n' +
                               'Call Event.read_waveforms() first.')
        twins = (((self.picks['start']),
                  (self.picks['end'])),
                 ((self.picks['noise_start']),
                  (self.picks['noise_end'])),
                 ((self.picks['P_spectral_start']),
                  (self.picks['P_spectral_end'])),
                 ((self.picks['S_spectral_start']),
                  (self.picks['S_spectral_end'])))
        self.spectra = dict()
        self.spectra_SP = dict()
        variables = ('all',
                     'noise',
                     'P',
                     'S')
        for twin, variable in zip(twins, variables):
            spectrum_variable = dict()
            if len(twin[0]) == 0:
                continue
            if self.waveforms_VBB is not None:
                for chan in ['Z', 'N', 'E']:
                    st_sel = self.waveforms_VBB.select(
                        channel='??' + chan).copy()
                    tr = detick(st_sel[0], detick_nfsamp=detick_nfsamp)
                    tr.trim(starttime=utct(twin[0]),
                            endtime=utct(twin[1]))

                    if tr.stats.npts > 0:
                        f, p = calc_PSD(tr, winlen_sec=winlen_sec,
                                        padding=padding)
                        spectrum_variable['p_' + chan] = p
                        spectrum_variable['f'] = f

                if len(spectrum_variable) > 0:
                    self.spectra[variable] = spectrum_variable

            if self.waveforms_SP is not None:
                spectrum_variable = dict()
                for chan in ['Z', 'N', 'E']:
                    st_sel = self.waveforms_SP.select(
                        channel='??' + chan).copy()
                    if len(st_sel) > 0:
                        tr = detick(st_sel[0], detick_nfsamp=detick_nfsamp)
                        tr.trim(starttime=utct(twin[0]),
                                endtime=utct(twin[1]))

                        if tr.stats.npts > 0:
                            f, p = calc_PSD(tr, winlen_sec=winlen_sec,
                                            padding=padding)
                            spectrum_variable['p_' + chan] = p
                            spectrum_variable['f'] = f
                    else:
                        # Case that only SP1==SPZ is switched on
                        spectrum_variable['p_' + chan] = \
                            np.zeros_like(p)

            if len(spectrum_variable) > 0:
                self.spectra_SP[variable] = spectrum_variable
            if self.waveforms_VBB is None and self.waveforms_SP is not None:
                self.spectra[variable] = spectrum_variable

        # compute horizontal spectra on VBB
        for signal in self.spectra.keys():
            if signal in self.spectra:
                self.spectra[signal]['p_H'] = \
                    self.spectra[signal]['p_N'] + self.spectra[signal]['p_E']

        # compute horizontal spectra on SP
        for signal in self.spectra_SP.keys():
            if signal in self.spectra:
                self.spectra_SP[signal]['p_H'] = \
                    self.spectra_SP[signal]['p_N'] + self.spectra_SP[signal][
                        'p_E']

        self.amplitudes = {'A0': None,
                           'tstar': None,
                           'A_24': None,
                           'f_24': None,
                           'f_c': None,
                           'width_24': None}

        if self.name in mag_exc['events_A0']:
            mag_type = "MFB"
            if mag_exc['events_A0'][self.name]['kind'] == 'manual':
                A0_fix = mag_exc['events_A0'][self.name]['value']
            else:
                A0_fix = None
        else:
            A0_fix = None

        if 'noise' in self.spectra:
            f_noise = self.spectra['noise']['f']
            p_noise = self.spectra['noise']['p_Z']
            for signal in ['S', 'P', 'all']:
                amplitudes = None
                if signal in self.spectra:
                    if self.mars_event_type_short == 'SF':
                        comp = 'p_H'
                    else:
                        comp = 'p_Z'

                    p_sig = None
                    if comp in self.spectra[signal]:
                        p_sig = self.spectra[signal][comp]
                    elif comp in self.spectra_SP[signal]:
                        p_sig = self.spectra_SP[signal][comp]
                    if p_sig is not None:
                        f_sig = self.spectra[signal]['f']
                    amplitudes = fit_spectra(f_sig=f_sig,
                                             f_noise=f_noise,
                                             p_sig=p_sig,
                                             p_noise=p_noise,
                                             A0_fix=A0_fix,
                                             event_type=self.mars_event_type_short)
                if amplitudes is not None:
                    break
            if amplitudes is not None:
                self.amplitudes = amplitudes

        if self.name in mag_const["A0_override"]:
            amplitudes["A0"] = mag_const["A0_override"][self.name]

        self._spectra_available = True

    def pick_amplitude(self,
                       pick: str,
                       comp: str,
                       fmin: float,
                       fmax: float,
                       instrument: str = 'VBB',
                       twin_sec: float = 10.,
                       unit: str = 'm') -> Union[float, None]:
        """
        Pick amplitude from waveform
        :param pick: name of pick to use. Corresponds to naming in the MQS
                     data model
        :param comp: component to pick on, can be 'E', 'N', 'Z' or
                     'horizontal', in which case maximum value along
                     horizontals is returned
        :param fmin: minimum frequency for pre-picking bandpass
        :param fmax: maximum frequency for pre-picking bandpass
        :param instrument: 'VBB' (default) or 'SP'
        :param twin_sec: time window around amplitude pick in which to look
                         for maximum amplitude.
        :param unit: 'm', 'nm', 'pm', 'fm'
        :return: amplitude in time window around pick time
        """
        if not self._waveforms_read:
            raise RuntimeError('waveforms not read in Event object\n' +
                               'Call Event.read_waveforms() first.')

        if instrument == 'VBB':
            if self.waveforms_VBB is None:
                return None
            else:
                st_work = self.waveforms_VBB.copy()
        else:
            st_work = self.waveforms_SP.copy()

        st_work.filter('bandpass', zerophase=True, freqmin=fmin, freqmax=fmax)

        if unit == 'nm':
            output_fac = 1e9
        elif unit == 'pm':
            output_fac = 1e12
        elif unit == 'fm':
            output_fac = 1e15
        elif unit == 'm':
            output_fac = 1.
        else:
            raise ValueError('Unknown unit %s' % unit)

        if not self.kind == 'DISP':
            raise RuntimeError('Waveform must be displacement for amplitudes')

        if self.picks[pick] == '':
            return None
        else:
            tmin = utct(self.picks[pick]) - twin_sec
            tmax = utct(self.picks[pick]) + twin_sec
            st_work.trim(starttime=tmin, endtime=tmax)
            if comp in ['Z', 'N', 'E']:
                return abs(st_work.select(channel='??' + comp)[0].data).max() \
                       * output_fac
            elif comp == 'all':
                amp_N = abs(st_work.select(channel='??N')[0].data).max()
                amp_E = abs(st_work.select(channel='??E')[0].data).max()
                amp_Z = abs(st_work.select(channel='??Z')[0].data).max()
                return max((amp_E, amp_N, amp_Z)) * output_fac
            elif comp == 'horizontal':
                amp_N = abs(st_work.select(channel='??N')[0].data).max()
                amp_E = abs(st_work.select(channel='??E')[0].data).max()
                return max((amp_E, amp_N)) * output_fac
            elif comp == 'vertical':
                return abs(st_work.select(channel='??Z')[0].data).max() \
                       * output_fac

    def magnitude(self,
                  mag_type: str,
                  distance: float = None,
                  distance_sigma: float = None,
                  version: str = 'Giardini2020',
                  verbose = False,
                  instrument: str = 'VBB') -> Union[float, None]:
        """
        Calculate magnitude of an event
        :param mag_type: 'mb_P', 'mb_S' 'm2.4' 'MFB' or 'Mw'
               If 'Mw', the preferred magnitude as defined in Böse et al (2021) is chosen.
        :param distance: float or None, in which case event.distance is used
        :param version: 'Giardini2020' or 'Boese2021'
        :param instrument: 'VBB' or 'SP'
        :return:
        """
        if mag_type == 'Mw':
            if self.mars_event_type_short == 'VF':
                if self.name in mag_exc['events_A0']:
                    mag_type = "MFB"
                else:
                    mag_type = "m2.4"
            elif self.mars_event_type_short in ['LF', 'BB', 'HF']:
                mag_type = "MFB"
            else:
                mag_type = "m2.4"

        if verbose:
            print('*** {0} {1}'.format(self.name, mag_type))
        pick_name = {'mb_P': 'Peak_MbP',
                     'mb_S': 'Peak_MbS',
                     'm2.4': None,
                     'MFB': None
                     }
        freqs = {'mb_P': (1. / 6., 1. / 2.),
                 'mb_S': (1. / 6., 1. / 2.),
                 'm2.4': None,
                 'MFB': None
                 }
        component = {'mb_P': 'vertical',
                     'mb_S': 'horizontal',
                     'm2.4': None,
                     'MFB': None
                     }
        if self.distance is None and distance is None:
            return None, None
        elif self.distance is not None and distance is None:
            distance = self.distance
            distance_sigma = self.distance_sigma
        else:
            distance = distance
            distance_sigma = 10.

        if mag_type in ('mb_P', 'mb_S'):
            amplitude_abs = self.pick_amplitude(pick=pick_name[mag_type],
                                                comp=component[mag_type],
                                                fmin=freqs[mag_type][0],
                                                fmax=freqs[mag_type][1],
                                                instrument=instrument
                                                )
            if amplitude_abs is not None:
                amplitude_dB = 10 * np.log10(amplitude_abs)
            else:
                amplitude_dB = None
            amplitude_dB_sigma = 5.

        elif mag_type == 'MFB':
            if self.mars_event_type_short in ['24', 'HF', 'VF']:
                mag_type = 'MFB_HF'
            amplitude_dB = self.amplitudes['A0'] / 2. \
                if 'A0' in self.amplitudes and self.amplitudes['A0'] is not None else None
            # For sigma(A0) take twice the value from the spectral fit to account
            # for generally poor fitting
            amplitude_dB_sigma = self.amplitudes['A0_err'] / 2. * 2. \
                if 'A0_err' in self.amplitudes and self.amplitudes['A0_err'] is not None else None
        elif mag_type == 'm2.4':
            amplitude_dB = self.amplitudes['A_24'] / 2. \
                if 'A_24' in self.amplitudes and self.amplitudes['A_24'] is not None else None
            amplitude_dB_sigma = 5.

        else:
            raise ValueError('unknown magnitude type %s' % mag_type)

        # if power_dB is not None:
        # mag_old, sigma_old = funcs[mag_type](amplitude_dB=power_dB,
        #                        distance_degree=distance,
        #                        distance_sigma_degree=distance_sigma,
        #                        amplitude_sigma_dB=power_dB_sigma)

        # mag_new, sigma_new = calc_magnitude(mag_type=mag_type,
        #                                     version='Giardini2020',
        #                                     amplitude_dB=power_dB / 2.,
        #                                     distance_degree=distance,
        #                                     distance_sigma_degree=distance_sigma,
        #                                     amplitude_sigma_dB=power_dB_sigma / 2.)

        # mag_new2, sigma_new2 = calc_magnitude(mag_type=mag_type,
        #                          version='Boese2021',
        #                          amplitude_dB=power_dB / 2.,
        #                          distance_degree=distance,
        #                          distance_sigma_degree=distance_sigma,
        #                          amplitude_sigma_dB=power_dB_sigma / 2.)

        # print('%s, Mags: %4.2f+-%4.2f (old), %4.2f+-%4.2f (new), %4.2f+-%4.2f (Boese)' %
        #       (self.name, mag_old, sigma_old, mag_new, sigma_new, mag_new2, sigma_new2))
        if amplitude_dB is None:
            return None, None
        else:
            return calc_magnitude(mag_type=mag_type,
                                  version=version,
                                  amplitude_dB=amplitude_dB,
                                  distance_degree=distance,
                                  distance_sigma_degree=distance_sigma,
                                  amplitude_sigma_dB=amplitude_dB_sigma,
                                  verbose=verbose)

    def plot_envelope(self, comp='Z',
                      figsize=(4, 3),
                      t0=0.0,
                      starttime=None, endtime=None,
                      fmin=0.05, fmax=10.,
                      ax=None):

        import matplotlib.pyplot as plt
        from mqs_reports.utils import envelope_smooth
        if ax is None:
            fig, ax = plt.subplots(nrows=1, ncols=1,
                                   figsize=figsize)
            new_ax = True
        else:
            new_ax = False

        tr = self.waveforms_VBB.select(channel='??' + comp)[0].copy()
        if starttime is not None:
            tr.trim(starttime=starttime)
        if endtime is not None:
            tr.trim(endtime=endtime)

        tr.differentiate()
        tr.differentiate()
        tr.filter('highpass', freq=fmin, corners=8)
        tr.filter('lowpass', freq=fmax, corners=8)

        tr_env = envelope_smooth(envelope_window_in_sec=10., tr=tr)

        ax.plot(tr_env.times() + t0,
                tr_env.data * 1e9)
        ax.axvline(x=0., color='k', zorder=5
                   )
        # ax.text(x=10., y=fmax * 0.9, s='P',
        #         bbox=dict(edgecolor='black',
        #                   facecolor='white',
        #                   alpha=0.5),
        #         fontsize=14)
        ax.axvline(x=utct(self.picks['S']) - utct(self.picks['P']), color='k',
                   zorder=3)
        # ax.text(x=utct(self.picks['S']) - utct(self.picks['P']) + 10.,
        #         bbox=dict(edgecolor='black',
        #                   facecolor='white',
        #                   alpha=0.5),
        #         y=fmax * 0.9, s='S', fontsize=14)
        if new_ax:
            plt.show()

    def plot_spectrogram(self, comp='Z',
                         figsize=(4, 3),
                         kind='cwt',
                         t0=0.0,
                         starttime=None, endtime=None,
                         fmin=0.05, fmax=10.,
                         ax=None):
        import matplotlib.pyplot as plt
        if ax is None:
            fig, ax = plt.subplots(nrows=1, ncols=1,
                                   figsize=figsize)
            new_ax = True
        else:
            new_ax = False

        tr = self.waveforms_VBB.select(channel='??' + comp)[0].copy()
        if starttime is not None:
            tr.trim(starttime=starttime)
        if endtime is not None:
            tr.trim(endtime=endtime)

        tr = detick(tr=tr, detick_nfsamp=5)

        tr.differentiate()
        tr.differentiate()
        z, f, t = calc_cwf(tr,
                           fmin=fmin, fmax=fmax)
        # z, f, t = calc_specgram(tr, fmin=fmin, fmax=fmax)

        z = 10 * np.log10(z)
        z[z < -210] = -210.
        z[z > -160] = -160.
        # df = 2
        # dt = 4
        # ax.pcolormesh(t[::dt], f[::df],z[::df, ::dt], vmin=-220, vmax=-150)
        ax.pcolormesh(t + t0, f, z, vmin=-210, vmax=-160,
                      rasterized=True)
        ax.axvline(x=0., color='k', zorder=5
                   )
        ax.text(x=10., y=fmax * 0.95, s='P',
                verticalalignment='top',
                # bbox=dict(edgecolor='black',
                #          facecolor='white',
                #          alpha=0.5),
                fontsize=14)
        ax.axvline(x=utct(self.picks['S']) - utct(self.picks['P']), color='k',
                   zorder=3)
        ax.text(x=utct(self.picks['S']) - utct(self.picks['P']) + 10.,
                verticalalignment='top',
                # bbox=dict(edgecolor='black',
                #          facecolor='white',
                #          alpha=0.5),
                y=fmax * 0.95, s='S', fontsize=14)
        if new_ax:
            plt.show()

    def plot_spectrum(self, comp='Z',
                      window: str = 'S',
                      figsize=(4, 3),
                      color_spec='red',
                      color_noise='black',
                      plot_fit=False,
                      flip_axes=False,
                      ax=None):
        import matplotlib.pyplot as plt
        if ax is None:
            fig, ax = plt.subplots(nrows=1, ncols=1,
                                   figsize=figsize)
            new_ax = True
        else:
            new_ax = False

        x = self.spectra[window]['f']
        y = 10. * np.log10(self.spectra[window]['p_' + comp])
        if flip_axes:
            ax.plot(y, x, c=color_spec)
        else:
            ax.plot(x, y, c=color_spec)

        y = 10. * np.log10(self.spectra['noise']['p_' + comp])
        if flip_axes:
            ax.plot(y, x, c=color_noise)
        else:
            ax.plot(x, y, c=color_noise)

        if flip_axes:
            ax.set_ylim(0., 2.)
            ax.set_xlim(-230., -160.)
            ax.set_ylabel('frequency / Hz')
            ax.set_xlabel('power spectral density / m$^2$/Hz')
        else:
            ax.set_xlim(0., 2.)
            ax.set_ylim(-230., -160.)
            ax.set_xlabel('frequency / Hz')
            ax.set_ylabel('power spectral density / m$^2$/Hz')
        ax.set_title('Spectrum %s' % self.name)

        if plot_fit:
            f = np.geomspace(0.01, 10., 100)
            f_c = 1.0
            stf_amp = 1. / (1. + (f / f_c) ** 2) ** 2
            y = self.amplitudes['A0'] + 10 * np.log10(
                    np.exp(- np.pi * self.amplitudes['tstar'] * f)
                    * stf_amp)
            if flip_axes:
                ax.plot(y, f)
            else:
                ax.plot(f, y)

        if new_ax:
            plt.tight_layout()
            plt.show()

    def plot_waveform(self, comp='Z',
                      window: str = 'S',
                      figsize=(4, 3),
                      color_spec='red',
                      color_noise='black',
                      fmin=None, fmax=None,
                      ax=None):
        import matplotlib.pyplot as plt
        if ax is None:
            fig, ax = plt.subplots(nrows=1, ncols=1,
                                   figsize=figsize)
            new_ax = True
        else:
            new_ax = False

        tr_work = self.waveforms_VBB.select(channel='??' + comp)[0]
        tr_work.differentiate()
        tr_work.decimate(2)
        tr_work.trim(starttime=utct(self.picks['P']) - 60.,
                     endtime=utct(self.picks['P']) + 520.)

        ax.plot(tr_work.times() - 60., tr_work.data,
                lw=0.5)

        offset = np.quantile(abs(tr_work.data), q=0.99)

        ax.axvline(x=0., color='k', zorder=-1
                   )
        ax.text(x=10., y=-offset * 1.1, s='P',
                bbox=dict(edgecolor='black',
                          facecolor='white',
                          alpha=0.5),
                fontsize=14)
        ax.axvline(x=utct(self.picks['S']) - utct(self.picks['P']), color='k',
                   zorder=-1)
        ax.text(x=utct(self.picks['S']) - utct(self.picks['P']) + 10.,
                bbox=dict(edgecolor='black',
                          facecolor='white',
                          alpha=0.5),
                y=-offset * 1.1, s='S', fontsize=14)
        ax.text(0.12, 0.95,
                horizontalalignment='left',
                verticalalignment='top',
                transform=ax.transAxes,
                s='filtered, %3.1f-%3.1f Hz' % (fmin, fmax))
        ax.text(0.12, 0.05,
                horizontalalignment='left',
                verticalalignment='bottom',
                transform=ax.transAxes,
                s='raw')

        if fmin is not None and fmax is not None:
            tr_work.filter('highpass', freq=fmin)
            tr_work.filter('lowpass', freq=fmax)
            ax.plot(tr_work.times() - 60., tr_work.data + offset * 1.5,
                    lw=0.5)

        if new_ax:
            plt.tight_layout()
            plt.show()

    def make_report(self, chan, fnam_out, annotations=None):
        from mqs_reports.report import make_report
        make_report(self, chan=chan, fnam_out=fnam_out, annotations=annotations)

    def write_locator_yaml(self, fnam_out, dt=2.):
        with open(fnam_out, 'w') as f:
            f.write('velocity_model: MQS_Ops.2019-01-03_250\n')
            f.write('velocity_model_uncertainty: 1.5\n')
            if self.distance_type == 'GUI':
                f.write('backazimuth:\n')
                f.write(f'    value: {self.baz}\n')
            f.write('phases:\n')
            for pick, pick_time in self.picks.items():
                if pick in ('P', 'S', 'PP', 'SS', 'pP', 'sS', 'ScS'):
                    f.write(' -\n')
                    f.write(f'    code: {pick}\n')
                    f.write(f'    datetime: {pick_time}\n')
                    f.write(f'    uncertainty_lower: {dt}\n')
                    f.write(f'    uncertainty_upper: {dt}\n')
                    f.write(f'    uncertainty_model: uniform\n')
                    f.write('\n')

    def rotation_plot(self, angles, fmin, fmax):
        import matplotlib.pyplot as plt
        from mqs_reports.utils import envelope_smooth
        fig, ax = plt.subplots(nrows=1, ncols=2, sharex='all', sharey='all',
                               figsize=(10, 6))

        nangles = len(angles)
        st_work = self.waveforms_VBB.select(channel='??[ENZ]').copy()
        st_work.decimate(5)
        st_work.filter('highpass', freq=fmin, corners=6)
        st_work.filter('lowpass', freq=fmax, corners=6)
        st_work.trim(starttime=utct(self.origin_time) - 50.,
                     endtime=utct(self.origin_time) + 850.)

        for iangle, angle in enumerate(angles):

            st_rot: obspy.Stream = st_work.copy()
            st_rot.rotate('NE->RT', back_azimuth=angle)

            tr_R_env = envelope_smooth(tr=st_rot.select(channel='BHR')[0],
                                       envelope_window_in_sec=10.)
            tr_T_env = envelope_smooth(tr=st_rot.select(channel='BHT')[0],
                                       envelope_window_in_sec=10.)
            tr_Z_env = envelope_smooth(tr=st_rot.select(channel='BHZ')[0],
                                       envelope_window_in_sec=10.)
            maxfac = np.quantile(tr_Z_env.data, q=0.98)
            for itr, tr in enumerate((tr_R_env, tr_T_env)):
                xvec = tr_Z_env.times() + float(tr_Z_env.stats.starttime - \
                                                utct(self.picks['P']))
                ax[itr].plot(xvec,
                             iangle + tr_Z_env.data / maxfac, c='grey',
                             lw=1)
                ax[itr].fill_between(x=xvec,
                                     y1=iangle + tr_Z_env.data / maxfac,
                                     y2=iangle, color='darkgrey')
                ax[itr].plot(xvec,
                             iangle + tr.data / maxfac, c='k', lw=1.5,
                             zorder=50)

        self.mark_phases(ax, tref=utct(self.picks['P']))
        ax[0].set_yticks(range(0, nangles))
        ax[0].set_yticklabels(angles)
        ax[0].set_xlim(-50, 550)
        ax[0].set_ylim(-1, nangles * 1.15)
        ax[0].set_xlabel('time after P-wave')
        ax[0].set_ylabel('Rotation angle')
        ax[0].set_title('Radial component')
        ax[1].set_title('Transversal component')
        fig.suptitle('Event %s (%5.3f-%5.3f Hz)' %
                     (self.name, fmin, fmax))
        fig.savefig('rotations_%s_%3.1f_%3.1f_sec.png' %
                    (self.name, 1. / fmax, 1. / fmin),
                    dpi=200)

    def mark_phases(self, ax, tref):
        for a in ax:
            for pick in ['P', 'S', 'Pg', 'Sg', 'x1', 'x2', 'x3', 'PP', 'SS']:
                try:
                    if pick in self.picks:
                        x = utct(self.picks[pick]) - tref
                        a.axvline(x, c='darkred', ls='dashed')
                        a.annotate(xy=(x, -0.5), text=' ' + pick,
                                   c='darkred',
                                   horizontalalignment='left')
                except TypeError:
                    pass
            for pick in ['start', 'end']:
                a.axvline(utct(self.picks[pick]) - tref,
                          c='darkgreen', ls='dashed')

    def plot_filterbank(self,
                        fmin: float = 1. / 64,
                        fmax: float = 4.,
                        df: float = 2 ** 0.5,
                        log: bool = False,
                        waveforms: bool = False,
                        normwindow: str = 'all',
                        annotations: Annotations = None,
                        tmin_plot: float = None,
                        tmax_plot: float = None,
                        timemarkers: dict = None,
                        starttime: obspy.UTCDateTime = None,
                        endtime: obspy.UTCDateTime = None,
                        instrument: str = 'VBB',
                        f_VBB_SP_transition = 7.5,
                        fnam: str = None):
        import matplotlib.pyplot as plt
        import warnings
        from mqs_reports.utils import envelope_smooth

        def mark_glitch(ax: list,
                        x0: float, x1: float,
                        ymin: float = -2.,
                        height: float = 50., **kwargs):
            from matplotlib.patches import Rectangle
            xy = [x0, ymin]
            width = x1 - x0
            for a in ax:
                rect = Rectangle(xy=xy, width=width, height=height, **kwargs)
                a.add_patch(rect)

        fig, ax = plt.subplots(nrows=1, ncols=3, sharex='all', sharey='all',
                               figsize=(10, 6))

        # Determine frequencies
        nfreqs = int(np.round(np.log(fmax / fmin) / np.log(df), decimals=0) + 1)
        freqs = np.geomspace(fmin, fmax + 0.001, nfreqs)

        # Reference time
        if 'P' in self.picks and len(self.picks['P']) > 0:
            t_ref = utct(self.picks['P'])
            t_ref_type = 'P'
        elif 'PP' in self.picks and len(self.picks['PP']) > 0:
            t_ref = utct(self.picks['PP'])
            t_ref_type = 'PP'
        else:
            t_ref = self.starttime
            t_ref_type = 'start time'

        if instrument == 'VBB':
            st_LF = self.waveforms_VBB.select(channel='??[ENZ]').copy()
            st_HF = self.waveforms_VBB.select(channel='??[ENZ]').copy()
        elif instrument == 'SP':
            try:
                st_LF = self.waveforms_SP.select(channel='??[ENZ]').copy()
                st_HF = self.waveforms_SP.select(channel='??[ENZ]').copy()
            except AttributeError:
                st_LF = self.waveforms_VBB.select(channel='??[ENZ]').copy()
                st_HF = self.waveforms_VBB.select(channel='??[ENZ]').copy()
        elif instrument == 'both':
            st_LF = self.waveforms_VBB.select(channel='??[ENZ]').copy()
            st_HF = self.waveforms_SP.select(channel='??[ENZ]').copy()


        else:
            raise ValueError(f'Invalid value for instrument: {instrument}')

        try:
            st_HF.rotate('NE->RT', back_azimuth=self.baz)
            st_LF.rotate('NE->RT', back_azimuth=self.baz)
        except:
            rotated = False
        else:
            rotated = True

        tstart_norm = dict(P=self.picks['P_spectral_start'],
                           S=self.picks['S_spectral_start'],
                           all=self.starttime)
        tend_norm = dict(P=self.picks['P_spectral_end'],
                         S=self.picks['S_spectral_end'],
                         all=self.endtime)
        if normwindow == 'S' and len(tstart_norm[normwindow]) == 0:
            normwindow = 'P'
            if len(tstart_norm[normwindow]) == 0:
                normwindow = 'all'
        tstart_norm = utct(tstart_norm[normwindow])
        tend_norm = utct(tend_norm[normwindow])

        if starttime is None:
            starttime = self.starttime - 100.
        if endtime is None:
            endtime = self.endtime + 100.
        if tmin_plot is None:
            tmin_plot = starttime - t_ref
        if tmax_plot is None:
            tmax_plot = endtime - t_ref

        for st in (st_HF, st_LF):
            st.trim(starttime=utct(starttime) - 1. / fmin,
                    endtime=utct(endtime) + 1. / fmin)

        for ifreq, fcenter in enumerate(freqs):
            f0 = fcenter / df
            f1 = fcenter * df

            if fcenter < f_VBB_SP_transition:
                st_filt = st_LF.copy()
            else:
                st_filt = st_HF.copy()

            try:
                with warnings.catch_warnings():
                    warnings.simplefilter('ignore')
                    st_filt.filter('bandpass', freqmin=f0, freqmax=f1,
                                   corners=8)
            except ValueError:  # If f0 is above Nyquist
                print('No 20sps data available for event %s' % self.name)
            else:
                st_filt.trim(starttime=utct(starttime),
                             endtime=utct(endtime))

                if rotated:
                    tr_3 = st_filt.select(channel='?HT')[0]
                    tr_2 = st_filt.select(channel='?HR')[0]
                else:
                    tr_2 = st_filt.select(channel='?HN')[0]
                    tr_3 = st_filt.select(channel='?HE')[0]
                tr_2_env = envelope_smooth(tr=tr_2, mode='same',
                                           envelope_window_in_sec=10.)
                tr_3_env = envelope_smooth(tr=tr_3, mode='same',
                                           envelope_window_in_sec=10.)
                tr_Z = st_filt.select(channel='?HZ')[0]
                tr_Z_env = envelope_smooth(tr=tr_Z, mode='same',
                                           envelope_window_in_sec=10.)

                tr_real = [tr_Z, tr_2, tr_3]
                for itr, tr in enumerate((tr_Z_env, tr_2_env, tr_3_env)):
                    if log:
                        tr_norm = tr.slice(starttime=tstart_norm,
                                           endtime=tend_norm)
                        maxfac = np.quantile(tr_norm.data, q=0.8)
                        offset = np.quantile(tr_norm.data, q=0.1)
                    else:
                        tr_norm = tr.slice(starttime=tstart_norm,
                                           endtime=tend_norm,
                                           nearest_sample=True)
                        try:
                            maxfac = np.quantile(tr_norm.data, q=0.8)
                            offset = np.quantile(tr_norm.data, q=0.1)
                        except:
                            maxfac = 1.e-9
                            offset = 0.

                    t_offset = float(tr_Z_env.stats.starttime - t_ref)
                    xvec_env = tr_Z_env.times() + t_offset
                    xvec = tr_Z.times() + t_offset
                    # ax[itr].plot(xvec_env,
                    #              iangle + tr_Z_env.data / maxfac, c='grey',
                    #              lw=1)
                    # ax[itr].fill_between(x=xvec_env,
                    #                      y1=iangle + tr_Z_env.data / maxfac,
                    #                      y2=iangle, color='darkgrey')
                    if log:
                        ax[itr].plot(xvec_env,
                                     ifreq + np.log(tr.data / maxfac) / 3,
                                     lw=1.0, zorder=50)
                    else:
                        if waveforms:
                            color = 'k'
                        else:
                            color = 'C%d' % (ifreq % 10)

                        ax[itr].plot(xvec_env,
                                     ifreq + (tr.data - offset) / maxfac,
                                     c=color,
                                     lw=0.5, zorder=80)
                        if waveforms:
                            ax[itr].plot(xvec,
                                         ifreq + tr_real[itr].data / maxfac,
                                         c='C%d' % (ifreq % 10),
                                         lw=0.5, zorder=50 - ifreq)

        if timemarkers is not None:
            for phase, time in timemarkers.items():
                if tmin_plot < time < tmax_plot:
                    for a in ax:
                        a.axvline(x=time, ls='dashed')
                        a.text(x=time, y=nfreqs, s=phase)

        self.mark_phases(ax, tref=t_ref)

        if annotations is not None:
            annotations_event = annotations.select(
                starttime=utct(self.picks['start']) - 180.,
                endtime=utct(self.picks['end']) + 180.)
            if len(annotations_event) > 0:
                x0s = []
                x1s = []
                for times in annotations_event:
                    tmin_glitch = utct(times[0])
                    tmax_glitch = utct(times[1])
                    x0s.append(
                        float(tmin_glitch) - float(t_ref))
                    x1s.append(
                        float(tmax_glitch) - float(t_ref))

                for x0, x1 in zip(x0s, x1s):
                    mark_glitch(ax, x0, x1, fc='lightgrey',
                                zorder=-3, alpha=0.8)
            mark_glitch(ax,
                        x0=tstart_norm - float(t_ref),
                        x1=tend_norm - float(t_ref),
                        ymin=-1, height=0.3, fc='grey', alpha=0.8
                        )
        ax[0].set_yticks(range(0, nfreqs))
        np.set_printoptions(precision=3)
        ticklabels = []
        for freq in freqs:
            if freq > 1:
                ticklabels.append(f'{freq:.1f}')
            else:
                ticklabels.append(f'1/{1. / freq:.1f}')
        ax[0].set_yticklabels(ticklabels)
        for a in ax:
            # a.set_xticks(np.arange(-300, 1000, 100), minor=False)
            a.set_xticks(np.arange(-300, 3000, 25), minor=True)
            if t_ref_type == 'P':
                a.set_xlabel('time after P-wave')
            else:
                a.set_xlabel('time after start time')
            a.grid(b=True, which='both', axis='x', lw=0.2, alpha=0.3)
            a.grid(b=True, which='major', axis='y', lw=0.2, alpha=0.3)
            a.axhline(y=np.argmin(abs(freqs - 1.)),
                      ls='dashed', lw=1.0, c='k')
        ax[0].set_xlim(tmin_plot, tmax_plot)
        ax[0].set_ylim(-1.5, nfreqs + 1.5)
        ax[0].set_ylabel('frequency / Hz')
        ax[0].set_title('Vertical')
        if rotated:
            ax[1].set_title('Radial')
            ax[2].set_title('Transverse')
        else:
            ax[1].set_title('North/South')
            ax[2].set_title('East/West')
        fig.suptitle('Event %s (%5.3f-%5.3f Hz)' %
                     (self.name, fmin, fmax))
        plt.subplots_adjust(top=0.911,
                            bottom=0.097,
                            left=0.089,
                            right=0.972,
                            hspace=0.2,
                            wspace=0.116)
        if fnam is None:
            plt.show()
        else:
            fig.savefig(fnam,
                        dpi=200)
        plt.close()

    def plot_filterbank_phase(self,
                              comp: str,
                              starttime: obspy.UTCDateTime,
                              endtime: obspy.UTCDateTime,
                              tmin_plot: obspy.UTCDateTime,
                              tmax_plot: obspy.UTCDateTime,
                              tmin_amp: obspy.UTCDateTime,
                              tmax_amp: obspy.UTCDateTime,
                              ax_fbs,
                              zerophase=False,
                              df: float = 2 ** 0.5,
                              waveforms: bool = False,
                              fmin=1. / 16., fmax=2.):
        import warnings
        from mqs_reports.utils import envelope_smooth
        import scipy.signal as signal

        # Determine frequencies
        nfreqs = int(np.round(np.log(fmax / fmin) /
                              np.log(df),
                              decimals=0) + 1)
        freqs = np.geomspace(fmin, fmax + 0.001, nfreqs)

        # Reference time
        if 'P' in self.picks and len(self.picks['P']) > 0:
            t_ref = utct(self.picks['P'])
            t_ref_type = 'P'
        elif 'PP' in self.picks and len(self.picks['PP']) > 0:
            t_ref = utct(self.picks['PP'])
            t_ref_type = 'PP'
        else:
            t_ref = self.starttime
            t_ref_type = 'start time'

        if len(self.waveforms_VBB.select(channel='?HT')) == 0:
            self.add_rotated_traces()
        st_work = self.waveforms_VBB.select(channel='??[RTENZ]').copy()

        tstart_norm = utct(starttime)
        tend_norm = utct(endtime)

        if tmin_plot is None:
            tmin_plot = starttime - t_ref
            tmax_plot = endtime - t_ref

        st_work.trim(starttime=utct(starttime) - 1. / fmin,
                     endtime=utct(endtime) + 1. / fmin)

        envs_out = np.zeros(nfreqs)

        for ifreq, fcenter in enumerate(freqs):
            f0 = fcenter / df
            f1 = fcenter * df
            st_filt = st_work.copy()
            try:
                with warnings.catch_warnings():
                    warnings.simplefilter('ignore')
                    if zerophase:
                        corners = 3
                    else:
                        corners = 6
                    f0_norm = f0 / (st_filt[0].stats.sampling_rate / 2.)
                    f1_norm = f1 / (st_filt[0].stats.sampling_rate / 2.)

                    bh, ah = signal.butter(N=corners,
                                           Wn=(f0_norm),
                                           btype='highpass')

                    w, h = signal.freqz(b=bh, a=ah, worN=2 ** 14)
                    bl, al = signal.butter(N=corners,
                                           Wn=(f1_norm),
                                           btype='lowpass')
                    w2, h2 = signal.freqz(b=bl, a=al, worN=2 ** 14)
                    for tr in st_filt:
                        if zerophase:
                            tr.data = signal.filtfilt(bh, ah, tr.data)
                            tr.data = signal.filtfilt(bl, al, tr.data)
                            resp = np.trapz(y=(abs(h) * abs(h2)) ** 2.,
                                            x=w / (2 * np.pi) *
                                              tr.stats.sampling_rate)
                        else:
                            signal.lfilter(bh, ah, tr.data)
                            signal.lfilter(bl, al, tr.data)
                            resp = np.trapz(y=abs(h) * abs(h2),
                                            x=w / (2 * np.pi) *
                                              tr.stats.sampling_rate)

                    # st_filt.filter('bandpass',
                    #                freqmin=f0, freqmax=f1,
                    #                zerophase=zerophase,
                    #                corners=corners)
            except ValueError:  # If f0 is above Nyquist
                print('No 20sps data available for event %s' % self.name)
            else:
                st_filt.trim(starttime=utct(starttime),
                             endtime=utct(endtime))
                tr = st_filt.select(channel='?H' + comp)[0]
                tr_env = envelope_smooth(tr=tr, mode='same',
                                         envelope_window_in_sec=5.)

                tr_norm = tr.slice(starttime=tstart_norm,
                                   endtime=tend_norm,
                                   nearest_sample=True)
                # try:
                #    maxfac = np.quantile(tr_norm.data, q=0.9)
                #    offset = np.quantile(tr_norm.data, q=0.1)
                # except:
                maxfac = 6.e-11
                maxfac = np.quantile(tr_env.data, q=0.5)
                offset = np.quantile(tr_env.data, q=0.1)
                # offset = 0.

                t_offset = float(tr_env.stats.starttime - t_ref)
                xvec_env = tr_env.times() + t_offset
                xvec = tr.times() + t_offset
                if waveforms:
                    color = 'k'
                else:
                    color = 'C%d' % (ifreq % 10)

                ax_fbs.plot(xvec_env,
                            ifreq + (tr_env.data - offset) / maxfac,
                            c=color,
                            lw=0.5, zorder=80)

                tr_env_amp = tr_env.slice(starttime=t_ref + tmin_amp,
                                          endtime=t_ref + tmax_amp)

                xvec_env_amp = tr_env_amp.times() + tmin_amp
                envs_out[ifreq] = tr_env_amp.data.max() / np.sqrt(resp)
                # np.sqrt(f1 - f0)
                ax_fbs.plot(xvec_env_amp,
                            ifreq + (tr_env_amp.data - offset) / maxfac,
                            c=color,
                            lw=2.0, zorder=80)
                if waveforms:
                    ax_fbs.plot(xvec,
                                ifreq + tr.data / maxfac,
                                c='C%d' % (ifreq % 10),
                                lw=0.5, zorder=50 - ifreq)
        ax_fbs.set_yticks(range(0, nfreqs))
        np.set_printoptions(precision=3)
        ticklabels = []
        for freq in freqs:
            if freq > 1:
                ticklabels.append(f'{freq:.1f}Hz')
            else:
                ticklabels.append(f'1/{1. / freq:.1f}Hz')
        ax_fbs.set_yticklabels(ticklabels)
        ax_fbs.set_xticks(np.arange(-300, 3000, 25), minor=True)
        if t_ref_type == 'P':
            ax_fbs.set_xlabel('time after P-wave')
        else:
            ax_fbs.set_xlabel('time after start time')
        ax_fbs.grid(b=True, which='both', axis='x', lw=0.2, alpha=0.3)
        ax_fbs.grid(b=True, which='major', axis='y', lw=0.2, alpha=0.3)
        ax_fbs.axhline(y=np.argmin(abs(freqs - 1.)),
                       ls='dashed', lw=1.0, c='k')
        ax_fbs.set_xlim(tmin_plot, tmax_plot)
        ax_fbs.set_ylim(-1.5, nfreqs + 1.5)
        ax_fbs.set_ylabel('frequency')

        return freqs, envs_out


    def plot_polarisation(self, t_pick_P, t_pick_S,
                          rotation_coords='ZNE',
                          baz=None,
                          impact=False,
                          zoom=False,
                          kind='cwt', fmin=0.1, fmax=10.,
                          winlen_sec=20., overlap=0.5,
                          tstart=None, tend=None, vmin=-210,
                          vmax=-165, log=True,
                          dop_winlen=10, dop_specwidth=1.1,
                          nf=100, w0=8,
                          use_alpha=True, use_alpha2=False,
                          alpha_inc=None, alpha_elli=1.0, alpha_azi=None,  # None when not used
                          show=False,
                          path_out='pol_plots'):
        import mqs_reports.polarisation_analysis as pa


        if self.mars_event_type_short in ['HF', 'VF', '24']:
            timing_P = self.picks['Pg']
            timing_S = self.picks['Sg']
            phase_P = 'Pg'
            phase_S = 'Sg'
            f_band_density=[0.5, 2.0]

        elif self.mars_event_type_short in ['LF', 'BB']:
            if self.picks['P']:
                phase_P = 'P'
            elif self.picks['PP']:
                phase_P = 'PP'
            elif self.picks['x1']:
                phase_P = 'x1'
            else:
                phase_P = 'start'

            timing_P = self.picks[phase_P]

            if self.picks['S']:
                timing_S = self.picks['S']
                phase_S = 'S'
            elif self.picks['SS']:
                timing_S = self.picks['SS']
                phase_S = 'SS'
            elif self.picks['x2']:
                timing_S = self.picks['x2']
                phase_S = 'x2'
            else:
                timing_S = str(utct(timing_P) + 180.)
                phase_S = 'P + 180sec'

            f_band_density=[0.3, 1.]

        else:
            print(f'Unknown event type: {self.mars_event_type_short}')
            f_band_density=[0.3, 1.]


        timing_noise = [self.picks['noise_start'], self.picks['noise_end']]


        BAZ_fixed=None
        inc_fixed=None
        # BAZ_fixed=70
        # inc_fixed=50

        if show:
            fname=None
        else:
            fname = f'{self.name}'

        pa.plot_polarization_event_noise(self.waveforms_VBB,
                                         t_pick_P, t_pick_S, #Window in [sec, sec] around picks
                                         utct(timing_P), utct(timing_S), timing_noise,##UTC timings for the three window anchors
                                         phase_P, phase_S, #Which phases/picks are used for the P and S windows
                                         rotation = rotation_coords, BAZ=baz,
                                         BAZ_fixed=BAZ_fixed, inc_fixed=inc_fixed,
<<<<<<< HEAD
                                         kind=kind, fmin=fmin, fmax=fmax,
                                         winlen_sec=winlen_sec, overlap=overlap,
                                         tstart=tstart, tend=tend, vmin=vmin,
                                         vmax=vmax, log=log,
                                         dop_winlen=dop_winlen, dop_specwidth=dop_specwidth,
                                         nf=nf, w0=w0,
                                         use_alpha=use_alpha, use_alpha2=use_alpha2,
                                         alpha_inc = alpha_inc, alpha_elli = alpha_elli, alpha_azi = alpha_azi,
=======
                                         kind='cwt', fmin=0.1, fmax=10.,
                                         winlen_sec=20., overlap=0.5,
                                         tstart=None, tend=None, vmin=-210,
                                         vmax=-165, log=True,
                                         fname=f'{self.name}', path=path_out,
                                         dop_winlen=10, dop_specwidth=1.1,
                                         nf=100, w0=8,
                                         use_alpha=True, use_alpha2=False,
                                         alpha_inc = None, alpha_elli = 1.0, alpha_azi = None, #None when not used
>>>>>>> 2b8cd4d4
                                         f_band_density=f_band_density,
                                         plot_6C = False, plot_spec_azi_only = False, zoom=zoom,
                                         differentiate = True, detick_1Hz = True,
                                         fname=fname, path='.',
                                         impact = impact)
<|MERGE_RESOLUTION|>--- conflicted
+++ resolved
@@ -1695,7 +1695,6 @@
                                          phase_P, phase_S, #Which phases/picks are used for the P and S windows
                                          rotation = rotation_coords, BAZ=baz,
                                          BAZ_fixed=BAZ_fixed, inc_fixed=inc_fixed,
-<<<<<<< HEAD
                                          kind=kind, fmin=fmin, fmax=fmax,
                                          winlen_sec=winlen_sec, overlap=overlap,
                                          tstart=tstart, tend=tend, vmin=vmin,
@@ -1704,17 +1703,6 @@
                                          nf=nf, w0=w0,
                                          use_alpha=use_alpha, use_alpha2=use_alpha2,
                                          alpha_inc = alpha_inc, alpha_elli = alpha_elli, alpha_azi = alpha_azi,
-=======
-                                         kind='cwt', fmin=0.1, fmax=10.,
-                                         winlen_sec=20., overlap=0.5,
-                                         tstart=None, tend=None, vmin=-210,
-                                         vmax=-165, log=True,
-                                         fname=f'{self.name}', path=path_out,
-                                         dop_winlen=10, dop_specwidth=1.1,
-                                         nf=100, w0=8,
-                                         use_alpha=True, use_alpha2=False,
-                                         alpha_inc = None, alpha_elli = 1.0, alpha_azi = None, #None when not used
->>>>>>> 2b8cd4d4
                                          f_band_density=f_band_density,
                                          plot_6C = False, plot_spec_azi_only = False, zoom=zoom,
                                          differentiate = True, detick_1Hz = True,
