--- conflicted
+++ resolved
@@ -488,24 +488,6 @@
             if amplitudes is not None:
                 self.amplitudes = amplitudes
 
-<<<<<<< HEAD
-=======
-        # compute horizontal spectra on VBB
-        for signal in self.spectra.keys():
-            if signal in self.spectra:
-                self.spectra[signal]['p_H'] = \
-                    self.spectra[signal]['p_N'] + self.spectra[signal]['p_E']
-            if signal in self.spectra_SP:
-                self.spectra_SP[signal]['p_H'] = \
-                    self.spectra_SP[signal]['p_N'] + \
-                    self.spectra_SP[signal]['p_E']
-
-        # compute horizontal spectra on SP
-        for signal in self.spectra_SP.keys():
-            self.spectra_SP[signal]['p_H'] = \
-                self.spectra_SP[signal]['p_N'] + self.spectra_SP[signal]['p_E']
-
->>>>>>> a772c622
         self._spectra_available = True
 
     def pick_amplitude(self,
