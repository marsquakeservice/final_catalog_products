--- conflicted
+++ resolved
@@ -185,12 +185,7 @@
                             self.distance_sigma = 20.
                         self.origin_time = utct(row['time'])
                         self.distance_type = 'aligned'
-<<<<<<< HEAD
-=======
                         self.distance_sigma = self.distance * 0.2
->>>>>>> ec1a2e0f
-                        # print('Found aligned distance %f for event %s' %
-                        #       (self.distance, self.name))
 
     def calc_distance(self,
                       vp: float = CRUST_VP,
