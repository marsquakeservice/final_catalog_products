#!/usr/bin/env python
# -*- coding: utf-8 -*-
"""

:copyright:
    Simon Stähler (mail@simonstaehler.com), 2019
:license:
    None
"""

import inspect
from glob import glob
from os import makedirs
from os.path import join as pjoin
from typing import Union

import numpy as np
import obspy
from obspy import UTCDateTime as utct
from obspy.geodetics.base import kilometers2degrees, gps2dist_azimuth
from obspy.taup import TauPyModel

from mqs_reports.annotations import Annotations
<<<<<<< HEAD
from mqs_reports.constants import magnitude as mag_const
=======
from mqs_reports.constants import mag_exceptions as mag_exc
>>>>>>> c906c2bc
from mqs_reports.magnitudes import fit_spectra, calc_magnitude
from mqs_reports.utils import create_fnam_event, read_data, calc_PSD, detick, \
    calc_cwf, solify

RADIUS_MARS = 3389.5
CRUST_VP = 4.
CRUST_VS = 4. / 3. ** 0.5
LANDER_LAT = 4.5024
LANDER_LON = 135.6234

EVENT_TYPES_SHORT = {
    'SUPER_HIGH_FREQUENCY': 'SF',
    'VERY_HIGH_FREQUENCY': 'VF',
    'BROADBAND': 'BB',
    'LOW_FREQUENCY': 'LF',
    'HIGH_FREQUENCY': 'HF',
    '2.4_HZ': '24'}

EVENT_TYPES_PRINT = {
    'SUPER_HIGH_FREQUENCY': 'super high frequency',
    'VERY_HIGH_FREQUENCY': 'very high frequency',
    'BROADBAND': 'broadband',
    'LOW_FREQUENCY': 'low frequency',
    'HIGH_FREQUENCY': 'high frequency',
    '2.4_HZ': '2.4 Hz'}

EVENT_TYPES = EVENT_TYPES_SHORT.keys()


class Event:
    def __init__(self,
                 name: str,
                 publicid: str,
                 origin_publicid: str,
                 picks: dict,
                 picks_sigma: dict,
                 quality: str,
                 latitude: float,
                 longitude: float,
                 sso_distance: float,
                 sso_distance_pdf: float,
                 sso_origin_time: str,
                 mars_event_type: str,
                 origin_time: str):
        self.name = name.strip()
        self.publicid = publicid
        self.origin_publicid = origin_publicid
        self.picks = picks
        self.picks_sigma = picks_sigma
        self.quality = quality[-1]
        self.mars_event_type = mars_event_type.split('#')[-1]

        try:
            self.sol = solify(utct(self.picks['start'])).julday
            self.starttime = utct(utct(self.picks['start']))
            self.endtime = utct(utct(self.picks['end']))
            self.duration = utct(utct(self.picks['end']) -
                                 utct(self.picks['start']))
            self.duration_s = utct(self.picks['end']) - utct(
                self.picks['start'])
        except TypeError:
            print('incomplete picks for event %s' % self.name)
            print(self.picks)

        self.amplitudes = dict()

        # Set distance or calculate it for HF, VHF and 2.4 events
        self.latitude = latitude
        self.longitude = longitude
        self.distance_type = 'unknown'

        # Case that location was determined from BAZ and distance
        if (abs(self.latitude - LANDER_LAT) > 1e-3 and
                abs(self.longitude - LANDER_LON) > 1e-3):
            dist_km, az, baz = gps2dist_azimuth(lat1=self.latitude,
                                                lon1=self.longitude,
                                                lat2=LANDER_LAT,
                                                lon2=LANDER_LON,
                                                a=RADIUS_MARS)
            # self.distance = kilometers2degrees(dist_km,
            #                                    radius=RADIUS_MARS)
            self.distance = sso_distance
            self.distance_pdf = sso_distance_pdf
            self.baz = baz
            self.az = az
            self.origin_time = utct(origin_time)
            self.calc_distance_sigma_from_pdf()
            self.distance_type = 'GUI'

        # Case that distance exists, but not BAZ. Then, distance and origin
        # time should be taken from SSO (ie the locator PDF output)
        elif sso_distance is not None:
            self.origin_time = utct(sso_origin_time)
            self.distance = sso_distance
            self.distance_pdf = sso_distance_pdf
            self.calc_distance_sigma_from_pdf()
            self.distance_type = 'GUI'
            self.baz = None

        # Case that distance can be estimated from Pg/Sg arrivals
        elif self.mars_event_type_short in ['HF', 'SF', 'VF', '24']:
            distance_tmp, otime_tmp, distance_sigma_tmp = self.calc_distance()
            if distance_tmp is not None:
                self.distance = distance_tmp
                self.origin_time = utct(otime_tmp)
                self.distance_type = 'PgSg'
                self.distance_sigma = distance_sigma_tmp
            else:
                self.distance = None
                self.distance_sigma = None
                self.origin_time = utct(origin_time)

            self.baz = None

        else:
            self.origin_time = utct(origin_time)
            self.distance = None
            self.distance_sigma = None
            self.baz = None

        self._waveforms_read = False
        self._spectra_available = False

        # Define Instance attributes
        self.waveforms_VBB = None
        self.waveforms_SP = None
        self.kind = None
        self.spectra = None
        self.spectra_SP = None

        self.fnam_report = dict()
        self.fnam_polarisation = dict()

    @property
    def mars_event_type_short(self):
        return EVENT_TYPES_SHORT[self.mars_event_type]

    def __str__(self):
        if self.distance is not None:
            string = "Event {name} ({mars_event_type_short}-{quality}), " \
                     "distance: {distance:5.1f} degree ({distance_type})"
        else:
            string = "Event {name} ({mars_event_type_short}-{quality}), " \
                     "unknown distance"
        return string.format(**dict(inspect.getmembers(self)))

    def load_distance_manual(self,
                             fnam_csv: str,
                             overwrite=False) -> None:
        """
        Load distance of event from CSV file. Can be used for "aligned"
        distances that are not in the database
        :param: fnam_csv: path to CSV file with distances
        :param: overwrite: Overwrite existing location from BED?
        """
        from csv import DictReader
        with open(fnam_csv, 'r') as csv_file:
            csv_reader = DictReader(csv_file)
            for row in csv_reader:
                if overwrite or (self.distance is None):
                    if self.name == row['name']:
                        self.distance = float(row['distance'])
                        if self.distance_sigma is None:
                            self.distance_sigma = 20.
                        self.origin_time = utct(row['time'])
                        self.distance_type = 'aligned'
                        if 'sigma_dist' in row:
                            self.distance_sigma = np.float(row['sigma_dist'])
                        else:
                            self.distance_sigma = self.distance * 0.25

    def calc_distance(self,
                      vp: float = CRUST_VP,
                      vs: float = CRUST_VS) -> (Union[float, None],
                                                Union[float, None],
                                                Union[float, None]):
        """
        Calculate distance of event based on Pg and Sg picks, if available,
        otherwise return None
        :param vp: P-velocity
        :param vs: S-velocity
        :return: distance in degree or None if no picks available
                 origin time as UTCDateTime object
                 sigma of distance in degree (only based on pick uncertainty)
        """
        if len(self.picks['Sg']) > 0 and len(self.picks['Pg']) > 0:
            deltat = float(utct(self.picks['Sg']) - utct(self.picks['Pg']))
            deltat_sigma = np.sqrt(np.float(self.picks_sigma['Sg'])**2. +
                                   np.float(self.picks_sigma['Pg'])**2.)
            distance_km = deltat / (1. / vs - 1. / vp)
            distance_sigma_km = deltat_sigma / (1. / vs - 1. / vp)
            distance_degree = kilometers2degrees(distance_km,
                                                 radius=RADIUS_MARS)
            distance_sigma_degree = kilometers2degrees(distance_sigma_km,
                                                       radius=RADIUS_MARS)
            origin_time = utct(self.picks['Sg']) - distance_km / vs
            return distance_degree, origin_time, distance_sigma_degree
        else:
            return None, None, None

    def calc_distance_taup(self,
                           model: TauPyModel,
                           depth_in_km = 50.) -> Union[float, None]:
        """
        Calculate distance of event in a taup model, based on P and S picks, if available,
        otherwise return None
        :param model: TauPy model object
        :param depth_in_km: Fixed depth of event
        :return: distance in degree or None if no picks available
        """
        from taup_distance.taup_distance import get_dist, _get_SSmP

        if len(self.picks['S']) > 0 and len(self.picks['P']) > 0:
            deltat = float(utct(self.picks['S']) - utct(self.picks['P']))
            distance = get_dist(model, tSmP=deltat, depth=depth_in_km)

            deltat_sigma = np.sqrt(float(self.picks_sigma['P'])**2 +
                                   float(self.picks_sigma['S'])**2)
            if distance is None:
                distance_sigma = None
            else:
                distance_sigma = deltat_sigma / _get_SSmP(distance=distance,
                                                          model=model,
                                                          tmeas=0.,
                                                          phase_list=['P', 'S'],
                                                          plot=False,
                                                          depth=depth_in_km)

            # distance_lower = get_dist(model, tSmP=deltat - deltat_sigma, depth=depth_in_km)
            # distance_upper = get_dist(model, tSmP=deltat + deltat_sigma, depth=depth_in_km)
            return distance, distance_sigma
        else:
            return None, None

    def calc_distance_sigma_from_pdf(self):
        from mqs_reports.utils import uncertainty_from_pdf

        sigma_low, sigma_up = uncertainty_from_pdf(
            variable=self.distance_pdf[0],
            p=self.distance_pdf[1])
        self.distance_sigma = (sigma_up - sigma_low) / 2.
        pass

    def read_waveforms(self,
                       inv: obspy.Inventory,
                       sc3dir: str,
                       event_tmp_dir='./events',
                       kind: str = 'DISP',
                       fmin_SP: float = 0.5,
                       fmin_VBB: float = 1. / 30.) -> None:
        """
        Wrapper to check whether local copy of corrected waveform exists and
        read it from sc3dir otherwise (and create local copy)
        :param inv: Obspy.Inventory to use for instrument correction
        :param sc3dir: path to data, in SeisComp3 directory structure
        :param kind: 'DISP', 'VEL' or 'ACC'. Note that many other functions
                     expect the data to be in displacement
        """
        if not self.read_data_local(dir_cache=event_tmp_dir):
            self.read_data_from_sc3dir(inv, sc3dir, kind,
                                       fmin_SP=fmin_SP,
                                       fmin_VBB=fmin_VBB)
            self.write_data_local(dir_cache=event_tmp_dir)

        if self.baz is not None:
            self.add_rotated_traces()
        self._waveforms_read = True
        self.kind = 'DISP'

    def add_rotated_traces(self):
        # Add rotated phases to waveform objects
        st_rot = self.waveforms_VBB.copy()
        st_rot.rotate('NE->RT', back_azimuth=self.baz)
        for chan in ['?HT', '?HR']:
            self.waveforms_VBB += st_rot.select(channel=chan)[0]

        if self.waveforms_SP is not None:
            st_rot = self.waveforms_SP.copy()
            st_rot.rotate('NE->RT', back_azimuth=self.baz)
            for chan in ['?HT', '?HR']:
                self.waveforms_SP += st_rot.select(channel=chan)[0]

    def read_data_local(self, dir_cache: str = 'events') -> bool:
        """
        Read waveform data from local cache structure
        :param dir_cache: path to local cache
        :return: True if waveform was found in local cache
        """
        event_path = pjoin(dir_cache, '%s' % self.name)
        waveform_path = pjoin(event_path, 'waveforms')
        origin_path = pjoin(event_path, 'origin_id.txt')
        success = False
        VBB_path = pjoin(waveform_path, 'waveforms_VBB.mseed')
        SP_path = pjoin(waveform_path, 'waveforms_SP.mseed')
        if len(glob(origin_path)) > 0:
            with open(origin_path, 'r') as f:
                origin_local = f.readline().strip()
            if origin_local == self.origin_publicid:
                if len(glob(VBB_path)):
                    self.waveforms_VBB = obspy.read(VBB_path)
                    success = True
                else:
                    self.waveforms_VBB = None

                if len(glob(SP_path)):
                    self.waveforms_SP = obspy.read(SP_path)
                    success = True
                else:
                    self.waveforms_SP = None
        return success

    def write_data_local(self, dir_cache: str = 'events'):
        """
        Store waveform data in local cache structure
        @TODO: Save parameters (kind, filter) into file name
        :param dir_cache: path to local cache
        :return:
        """
        event_path = pjoin(dir_cache, '%s' % self.name)
        waveform_path = pjoin(event_path, 'waveforms')
        origin_path = pjoin(event_path, 'origin_id.txt')
        makedirs(waveform_path, exist_ok=True)

        with open(origin_path, 'w') as f:
            f.write(self.origin_publicid)
        if self.waveforms_VBB is not None and len(self.waveforms_VBB) > 0:
            self.waveforms_VBB.write(pjoin(waveform_path,
                                           'waveforms_VBB.mseed'),
                                     format='MSEED', encoding='FLOAT64')
        if self.waveforms_SP is not None and len(self.waveforms_SP) > 0:
            self.waveforms_SP.write(pjoin(waveform_path,
                                          'waveforms_SP.mseed'),
                                    format='MSEED', encoding='FLOAT64')

    def read_data_from_sc3dir(self,
                              inv: obspy.Inventory,
                              sc3dir: str,
                              kind: str,
                              fmin_SP=0.5,
                              fmin_VBB=1. / 30.,
                              tpre_SP: float = 100,
                              tpre_VBB: float = 1200.) -> None:
        """
        Read waveform data into event object
        :param inv: obspy.Inventory object to use for instrument correction
        :param sc3dir: path to data, in SeisComp3 directory structure
        :param kind: Unit to correct waveform into ('DISP', 'VEL', 'ACC')
        :param tpre_SP: prefetch time for SP data (default: 100 sec)
        :param tpre_VBB: prefetch time for VBB data (default: 900 sec)
        """
        self.kind = kind

        if len(self.picks['noise_start']) > 0:
            twin_start = min((utct(self.picks['start']),
                              utct(self.picks['noise_start'])))
        else:
            twin_start = utct(self.picks['start'])
        if len(self.picks['noise_end']) > 0:
            twin_end = max((utct(self.picks['end']),
                            utct(self.picks['noise_end'])))
        else:
            twin_end = utct(self.picks['end'])

        filenam_SP_HG = 'XB.ELYSE.65.EH?.D.%04d.%03d'
        fnam_SP = create_fnam_event(
            filenam_inst=filenam_SP_HG,
            sc3dir=sc3dir, time=self.picks['start'])

        if len(glob(fnam_SP)) > 0:
            # Use SP waveforms only if 65.EH? exists, not otherwise (we
            # don't need 20sps SP data)
            self.waveforms_SP = read_data(fnam_SP, inv=inv, kind=kind,
                                          twin=[twin_start - tpre_SP,
                                                twin_end + tpre_SP],
                                          fmin=fmin_SP)
        else:
            filenam_SP_HG = 'XB.ELYSE.00.HH?.D.%04d.%03d'
            fnam_SP = create_fnam_event(
                filenam_inst=filenam_SP_HG,
                sc3dir=sc3dir, time=self.picks['start'])
            if len(glob(fnam_SP)) > 0:
                self.waveforms_SP = read_data(fnam_SP, inv=inv, kind=kind,
                                              twin=[twin_start - tpre_SP,
                                                    twin_end + tpre_SP],
                                              fmin=fmin_SP)
            else:
                filenam_SP_HG = 'XB.ELYSE.65.EH?.D.%04d.%03d'
                self.waveforms_SP = None

        # Try for 02.BH? (20sps VBB)
        success_VBB = False
        filenam_VBB_HG = 'XB.ELYSE.02.BH?.D.%04d.%03d'
        fnam_VBB = create_fnam_event(
            filenam_inst=filenam_VBB_HG,
            sc3dir=sc3dir, time=self.picks['start'])
        if len(glob(fnam_VBB)) % 3 == 0:
            self.waveforms_VBB = read_data(fnam_VBB, inv=inv,
                                           kind=kind,
                                           fmin=fmin_VBB,
                                           twin=[twin_start - tpre_VBB,
                                                 twin_end + tpre_VBB])
            if len(self.waveforms_VBB) == 3:
                success_VBB = True

        if not success_VBB:
            # Try for 03.BH? (10sps VBB)
            filenam_VBB_HG = 'XB.ELYSE.03.BH?.D.%04d.%03d'
            fnam_VBB = create_fnam_event(
                filenam_inst=filenam_VBB_HG,
                sc3dir=sc3dir, time=self.picks['start'])
            self.waveforms_VBB = read_data(fnam_VBB, inv=inv,
                                           kind=kind,
                                           fmin=fmin_VBB,
                                           twin=[twin_start - tpre_VBB,
                                                 twin_end + tpre_VBB])
            if len(self.waveforms_VBB) == 3:
                success_VBB = True

        if not success_VBB:
            # Try for 15.BL? (10sps VBB)
            filenam_VBB_HG = 'XB.ELYSE.15.HL?.D.%04d.%03d'
            fnam_VBB = create_fnam_event(
                filenam_inst=filenam_VBB_HG,
                sc3dir=sc3dir, time=self.picks['start'])
            self.waveforms_VBB = read_data(fnam_VBB, inv=inv,
                                           kind=kind,
                                           fmin=fmin_VBB,
                                           twin=[twin_start - tpre_VBB,
                                                 twin_end + tpre_VBB])
            if len(self.waveforms_VBB) == 3:
                success_VBB = True

        if not success_VBB:
            # Try for 07.BL? (20sps VBB low gain)
            filenam_VBB_HG = 'XB.ELYSE.07.BL?.D.%04d.%03d'
            fnam_VBB = create_fnam_event(
                filenam_inst=filenam_VBB_HG,
                sc3dir=sc3dir, time=self.picks['start'])
            self.waveforms_VBB = read_data(fnam_VBB, inv=inv,
                                           kind=kind,
                                           fmin=fmin_VBB,
                                           twin=[twin_start - tpre_VBB,
                                                 twin_end + tpre_VBB])
            if len(self.waveforms_VBB) == 3:
                success_VBB = True

        if not success_VBB:
            self.waveforms_VBB = None

        if self.waveforms_VBB is None and self.waveforms_SP is None:
            raise FileNotFoundError('Neither SP nor VBB data found on day %s' %
                                    self.picks['start'])

    def available_sampling_rates(self):
        available = dict()
        channels = {'VBB_Z': '??Z',
                    'VBB_N': '??N',
                    'VBB_E': '??N'}
        for chan, seed in channels.items():
            if self.waveforms_VBB is None:
                available[chan] = 0.0
            else:
                available[chan] = self.waveforms_VBB.select(
                    channel=seed)[0].stats.sampling_rate

        channels = {'SP_Z': 'EHZ',
                    'SP_N': 'EHN',
                    'SP_E': 'EHE'}

        for chan, seed in channels.items():
            if self.waveforms_SP is None:
                available[chan] = None
            else:
                st = self.waveforms_SP.select(channel=seed)
                if len(st) > 0:
                    available[chan] = st[0].stats.sampling_rate
                else:
                    available[chan] = None

        if available['SP_Z'] is None:
            channels = {'SP_Z': 'HHZ',
                        'SP_N': 'HHN',
                        'SP_E': 'HHE'}

            for chan, seed in channels.items():
                if self.waveforms_SP is None:
                    available[chan] = None
                else:
                    st = self.waveforms_SP.select(channel=seed)
                    if len(st) > 0:
                        available[chan] = st[0].stats.sampling_rate
                    else:
                        available[chan] = None

        return available

    def calc_spectra(self, winlen_sec, detick_nfsamp=0):
        """
        Add spectra to event object.
        Spectra are stored in dictionaries
            event.spectra for VBB
            event.spectra_SP for SP
        Spectra are calculated separately for time windows "noise", "all",
        "P" and "S". If any of the necessary picks is missing, this entry is
        set to None.
        :param winlen_sec: window length for Welch estimator
        """

        if not self._waveforms_read:
            raise RuntimeError('waveforms not read in Event object\n' +
                               'Call Event.read_waveforms() first.')
        twins = (((self.picks['start']),
                  (self.picks['end'])),
                 ((self.picks['noise_start']),
                  (self.picks['noise_end'])),
                 ((self.picks['P_spectral_start']),
                  (self.picks['P_spectral_end'])),
                 ((self.picks['S_spectral_start']),
                  (self.picks['S_spectral_end'])))
        self.spectra = dict()
        self.spectra_SP = dict()
        variables = ('all',
                     'noise',
                     'P',
                     'S')
        for twin, variable in zip(twins, variables):
            spectrum_variable = dict()
            if len(twin[0]) == 0:
                continue
            if self.waveforms_VBB is not None:
                for chan in ['Z', 'N', 'E']:
                    st_sel = self.waveforms_VBB.select(
                        channel='??' + chan).copy()
                    tr = detick(st_sel[0], detick_nfsamp=detick_nfsamp)
                    tr.trim(starttime=utct(twin[0]),
                            endtime=utct(twin[1]))

                    if tr.stats.npts > 0:
                        f, p = calc_PSD(tr, winlen_sec=winlen_sec)
                        spectrum_variable['p_' + chan] = p
                        spectrum_variable['f'] = f

                if len(spectrum_variable) > 0:
                    self.spectra[variable] = spectrum_variable

            if self.waveforms_SP is not None:
                spectrum_variable = dict()
                for chan in ['Z', 'N', 'E']:
                    st_sel = self.waveforms_SP.select(
                        channel='??' + chan).copy()
                    if len(st_sel) > 0:
                        tr = detick(st_sel[0], detick_nfsamp=detick_nfsamp)
                        tr.trim(starttime=utct(twin[0]),
                                endtime=utct(twin[1]))

                        if tr.stats.npts > 0:
                            f, p = calc_PSD(tr, winlen_sec=winlen_sec)
                            spectrum_variable['p_' + chan] = p
                            spectrum_variable['f'] = f
                    else:
                        # Case that only SP1==SPZ is switched on
                        spectrum_variable['p_' + chan] = \
                            np.zeros_like(p)

            if len(spectrum_variable) > 0:
                self.spectra_SP[variable] = spectrum_variable
            if self.waveforms_VBB is None and self.waveforms_SP is not None:
                self.spectra[variable] = spectrum_variable

        # compute horizontal spectra on VBB
        for signal in self.spectra.keys():
            if signal in self.spectra:
                self.spectra[signal]['p_H'] = \
                    self.spectra[signal]['p_N'] + self.spectra[signal]['p_E']

        # compute horizontal spectra on SP
        for signal in self.spectra_SP.keys():
            if signal in self.spectra:
                self.spectra_SP[signal]['p_H'] = \
                    self.spectra_SP[signal]['p_N'] + self.spectra_SP[signal][
                        'p_E']

        self.amplitudes = {'A0': None,
                           'tstar': None,
                           'A_24': None,
                           'f_24': None,
                           'f_c': None,
                           'width_24': None}

        if self.name in mag_exc['events_A0']:
            mag_type = "MFB"
            A0_fix = mag_exc['events_A0'][self.name]['value']
        else:
            A0_fix = None

        if 'noise' in self.spectra:
            f_noise = self.spectra['noise']['f']
            p_noise = self.spectra['noise']['p_Z']
            for signal in ['S', 'P', 'all']:
                amplitudes = None
                if signal in self.spectra:
                    if self.mars_event_type_short == 'SF':
                        comp = 'p_H'
                    else:
                        comp = 'p_Z'

                    p_sig = None
                    if comp in self.spectra[signal]:
                        p_sig = self.spectra[signal][comp]
                    elif comp in self.spectra_SP[signal]:
                        p_sig = self.spectra_SP[signal][comp]
                    if p_sig is not None:
                        f_sig = self.spectra[signal]['f']
                    amplitudes = fit_spectra(f_sig=f_sig,
                                             f_noise=f_noise,
                                             p_sig=p_sig,
                                             p_noise=p_noise,
                                             A0_fix=A0_fix,
                                             event_type=self.mars_event_type_short)
                if amplitudes is not None:
                    break
            if amplitudes is not None:
                self.amplitudes = amplitudes

        if self.name in mag_const["A0_override"]:
            amplitudes["A0"] = mag_const["A0_override"][self.name]

        self._spectra_available = True

    def pick_amplitude(self,
                       pick: str,
                       comp: str,
                       fmin: float,
                       fmax: float,
                       instrument: str = 'VBB',
                       twin_sec: float = 10.,
                       unit: str = 'm') -> Union[float, None]:
        """
        Pick amplitude from waveform
        :param pick: name of pick to use. Corresponds to naming in the MQS
                     data model
        :param comp: component to pick on, can be 'E', 'N', 'Z' or
                     'horizontal', in which case maximum value along
                     horizontals is returned
        :param fmin: minimum frequency for pre-picking bandpass
        :param fmax: maximum frequency for pre-picking bandpass
        :param instrument: 'VBB' (default) or 'SP'
        :param twin_sec: time window around amplitude pick in which to look
                         for maximum amplitude.
        :param unit: 'm', 'nm', 'pm', 'fm'
        :return: amplitude in time window around pick time
        """
        if not self._waveforms_read:
            raise RuntimeError('waveforms not read in Event object\n' +
                               'Call Event.read_waveforms() first.')

        if instrument == 'VBB':
            if self.waveforms_VBB is None:
                return None
            else:
                st_work = self.waveforms_VBB.copy()
        else:
            st_work = self.waveforms_SP.copy()

        st_work.filter('bandpass', zerophase=True, freqmin=fmin, freqmax=fmax)

        if unit == 'nm':
            output_fac = 1e9
        elif unit == 'pm':
            output_fac = 1e12
        elif unit == 'fm':
            output_fac = 1e15
        elif unit == 'm':
            output_fac = 1.
        else:
            raise ValueError('Unknown unit %s' % unit)

        if not self.kind == 'DISP':
            raise RuntimeError('Waveform must be displacement for amplitudes')

        if self.picks[pick] == '':
            return None
        else:
            tmin = utct(self.picks[pick]) - twin_sec
            tmax = utct(self.picks[pick]) + twin_sec
            st_work.trim(starttime=tmin, endtime=tmax)
            if comp in ['Z', 'N', 'E']:
                return abs(st_work.select(channel='??' + comp)[0].data).max() \
                       * output_fac
            elif comp == 'all':
                amp_N = abs(st_work.select(channel='??N')[0].data).max()
                amp_E = abs(st_work.select(channel='??E')[0].data).max()
                amp_Z = abs(st_work.select(channel='??Z')[0].data).max()
                return max((amp_E, amp_N, amp_Z)) * output_fac
            elif comp == 'horizontal':
                amp_N = abs(st_work.select(channel='??N')[0].data).max()
                amp_E = abs(st_work.select(channel='??E')[0].data).max()
                return max((amp_E, amp_N)) * output_fac
            elif comp == 'vertical':
                return abs(st_work.select(channel='??Z')[0].data).max() \
                       * output_fac

    def magnitude(self,
                  mag_type: str,
                  distance: float = None,
                  distance_sigma: float = None,
                  version: str = 'Giardini2020',
                  verbose = False,
                  instrument: str = 'VBB') -> Union[float, None]:
        """
        Calculate magnitude of an event
        :param mag_type: 'mb_P', 'mb_S' 'm2.4' 'MFB' or 'Mw'
               If 'Mw', the preferred magnitude as defined in Böse et al (2021) is chosen.
        :param distance: float or None, in which case event.distance is used
        :param version: 'Giardini2020' or 'Boese2021'
        :param instrument: 'VBB' or 'SP'
        :return:
        """
        if mag_type == 'Mw':
            if self.mars_event_type_short == 'VF':
                if self.name in mag_exc['events_A0']:
                    mag_type = "MFB"
                else:
                    mag_type = "m2.4"
            elif self.mars_event_type_short in ['LF', 'BB', 'HF']:
                mag_type = "MFB"
            else:
                mag_type = "m2.4"

        if verbose:
            print('*** {0} {1}'.format(self.name, mag_type))
        pick_name = {'mb_P': 'Peak_MbP',
                     'mb_S': 'Peak_MbS',
                     'm2.4': None,
                     'MFB': None
                     }
        freqs = {'mb_P': (1. / 6., 1. / 2.),
                 'mb_S': (1. / 6., 1. / 2.),
                 'm2.4': None,
                 'MFB': None
                 }
        component = {'mb_P': 'vertical',
                     'mb_S': 'horizontal',
                     'm2.4': None,
                     'MFB': None
                     }
        if self.distance is None and distance is None:
            return None, None
        elif self.distance is not None and distance is None:
            distance = self.distance
            distance_sigma = self.distance_sigma
        else:
            distance = distance
            distance_sigma = 10.

        if mag_type in ('mb_P', 'mb_S'):
            amplitude_abs = self.pick_amplitude(pick=pick_name[mag_type],
                                                comp=component[mag_type],
                                                fmin=freqs[mag_type][0],
                                                fmax=freqs[mag_type][1],
                                                instrument=instrument
                                                )
            if amplitude_abs is not None:
                amplitude_dB = 10 * np.log10(amplitude_abs)
            else:
                amplitude_dB = None
            amplitude_dB_sigma = 5.

        elif mag_type == 'MFB':
            if self.mars_event_type_short in ['24', 'HF', 'VF']:
                mag_type = 'MFB_HF'
            amplitude_dB = self.amplitudes['A0'] / 2. \
                if 'A0' in self.amplitudes and self.amplitudes['A0'] is not None else None
            # For sigma(A0) take twice the value from the spectral fit to account
            # for generally poor fitting
            amplitude_dB_sigma = self.amplitudes['A0_err'] / 2. * 2. \
                if 'A0_err' in self.amplitudes and self.amplitudes['A0_err'] is not None else None
        elif mag_type == 'm2.4':
            amplitude_dB = self.amplitudes['A_24'] / 2. \
                if 'A_24' in self.amplitudes and self.amplitudes['A_24'] is not None else None
            amplitude_dB_sigma = 5.

        else:
            raise ValueError('unknown magnitude type %s' % mag_type)

        # if power_dB is not None:
        # mag_old, sigma_old = funcs[mag_type](amplitude_dB=power_dB,
        #                        distance_degree=distance,
        #                        distance_sigma_degree=distance_sigma,
        #                        amplitude_sigma_dB=power_dB_sigma)

        # mag_new, sigma_new = calc_magnitude(mag_type=mag_type,
        #                                     version='Giardini2020',
        #                                     amplitude_dB=power_dB / 2.,
        #                                     distance_degree=distance,
        #                                     distance_sigma_degree=distance_sigma,
        #                                     amplitude_sigma_dB=power_dB_sigma / 2.)

        # mag_new2, sigma_new2 = calc_magnitude(mag_type=mag_type,
        #                          version='Boese2021',
        #                          amplitude_dB=power_dB / 2.,
        #                          distance_degree=distance,
        #                          distance_sigma_degree=distance_sigma,
        #                          amplitude_sigma_dB=power_dB_sigma / 2.)

        # print('%s, Mags: %4.2f+-%4.2f (old), %4.2f+-%4.2f (new), %4.2f+-%4.2f (Boese)' %
        #       (self.name, mag_old, sigma_old, mag_new, sigma_new, mag_new2, sigma_new2))
        if amplitude_dB is None:
            return None, None
        else:
            return calc_magnitude(mag_type=mag_type,
                                  version=version,
                                  amplitude_dB=amplitude_dB,
                                  distance_degree=distance,
                                  distance_sigma_degree=distance_sigma,
                                  amplitude_sigma_dB=amplitude_dB_sigma,
                                  verbose=verbose)

    def plot_envelope(self, comp='Z',
                      figsize=(4, 3),
                      t0=0.0,
                      starttime=None, endtime=None,
                      fmin=0.05, fmax=10.,
                      ax=None):

        import matplotlib.pyplot as plt
        from mqs_reports.utils import envelope_smooth
        if ax is None:
            fig, ax = plt.subplots(nrows=1, ncols=1,
                                   figsize=figsize)
            new_ax = True
        else:
            new_ax = False

        tr = self.waveforms_VBB.select(channel='??' + comp)[0].copy()
        if starttime is not None:
            tr.trim(starttime=starttime)
        if endtime is not None:
            tr.trim(endtime=endtime)

        tr.differentiate()
        tr.differentiate()
        tr.filter('highpass', freq=fmin, corners=8)
        tr.filter('lowpass', freq=fmax, corners=8)

        tr_env = envelope_smooth(envelope_window_in_sec=10., tr=tr)

        ax.plot(tr_env.times() + t0,
                tr_env.data * 1e9)
        ax.axvline(x=0., color='k', zorder=5
                   )
        # ax.text(x=10., y=fmax * 0.9, s='P',
        #         bbox=dict(edgecolor='black',
        #                   facecolor='white',
        #                   alpha=0.5),
        #         fontsize=14)
        ax.axvline(x=utct(self.picks['S']) - utct(self.picks['P']), color='k',
                   zorder=3)
        # ax.text(x=utct(self.picks['S']) - utct(self.picks['P']) + 10.,
        #         bbox=dict(edgecolor='black',
        #                   facecolor='white',
        #                   alpha=0.5),
        #         y=fmax * 0.9, s='S', fontsize=14)
        if new_ax:
            plt.show()

    def plot_spectrogram(self, comp='Z',
                         figsize=(4, 3),
                         kind='cwt',
                         t0=0.0,
                         starttime=None, endtime=None,
                         fmin=0.05, fmax=10.,
                         ax=None):
        import matplotlib.pyplot as plt
        if ax is None:
            fig, ax = plt.subplots(nrows=1, ncols=1,
                                   figsize=figsize)
            new_ax = True
        else:
            new_ax = False

        tr = self.waveforms_VBB.select(channel='??' + comp)[0].copy()
        if starttime is not None:
            tr.trim(starttime=starttime)
        if endtime is not None:
            tr.trim(endtime=endtime)

        tr = detick(tr=tr, detick_nfsamp=5)

        tr.differentiate()
        tr.differentiate()
        z, f, t = calc_cwf(tr,
                           fmin=fmin, fmax=fmax)
        # z, f, t = calc_specgram(tr, fmin=fmin, fmax=fmax)

        z = 10 * np.log10(z)
        z[z < -210] = -210.
        z[z > -160] = -160.
        # df = 2
        # dt = 4
        # ax.pcolormesh(t[::dt], f[::df],z[::df, ::dt], vmin=-220, vmax=-150)
        ax.pcolormesh(t + t0, f, z, vmin=-210, vmax=-160,
                      rasterized=True)
        ax.axvline(x=0., color='k', zorder=5
                   )
        ax.text(x=10., y=fmax * 0.95, s='P',
                verticalalignment='top',
                # bbox=dict(edgecolor='black',
                #          facecolor='white',
                #          alpha=0.5),
                fontsize=14)
        ax.axvline(x=utct(self.picks['S']) - utct(self.picks['P']), color='k',
                   zorder=3)
        ax.text(x=utct(self.picks['S']) - utct(self.picks['P']) + 10.,
                verticalalignment='top',
                # bbox=dict(edgecolor='black',
                #          facecolor='white',
                #          alpha=0.5),
                y=fmax * 0.95, s='S', fontsize=14)
        if new_ax:
            plt.show()

    def plot_spectrum(self, comp='Z',
                      window: str = 'S',
                      figsize=(4, 3),
                      color_spec='red',
                      color_noise='black',
                      plot_fit=False,
                      flip_axes=False,
                      ax=None):
        import matplotlib.pyplot as plt
        if ax is None:
            fig, ax = plt.subplots(nrows=1, ncols=1,
                                   figsize=figsize)
            new_ax = True
        else:
            new_ax = False

        x = self.spectra[window]['f']
        y = 10. * np.log10(self.spectra[window]['p_' + comp])
        if flip_axes:
            ax.plot(y, x, c=color_spec)
        else:
            ax.plot(x, y, c=color_spec)

        y = 10. * np.log10(self.spectra['noise']['p_' + comp])
        if flip_axes:
            ax.plot(y, x, c=color_noise)
        else:
            ax.plot(x, y, c=color_noise)

        if flip_axes:
            ax.set_ylim(0., 2.)
            ax.set_xlim(-230., -160.)
            ax.set_ylabel('frequency / Hz')
            ax.set_xlabel('power spectral density / m$^2$/Hz')
        else:
            ax.set_xlim(0., 2.)
            ax.set_ylim(-230., -160.)
            ax.set_xlabel('frequency / Hz')
            ax.set_ylabel('power spectral density / m$^2$/Hz')
        ax.set_title('Spectrum %s' % self.name)

        if plot_fit:
            f = np.geomspace(0.01, 10., 100)
            f_c = 1.0
            stf_amp = 1. / (1. + (f / f_c) ** 2) ** 2
            y = self.amplitudes['A0'] + 10 * np.log10(
                    np.exp(- np.pi * self.amplitudes['tstar'] * f)
                    * stf_amp)
            if flip_axes:
                ax.plot(y, f)
            else:
                ax.plot(f, y)

        if new_ax:
            plt.tight_layout()
            plt.show()

    def plot_waveform(self, comp='Z',
                      window: str = 'S',
                      figsize=(4, 3),
                      color_spec='red',
                      color_noise='black',
                      fmin=None, fmax=None,
                      ax=None):
        import matplotlib.pyplot as plt
        if ax is None:
            fig, ax = plt.subplots(nrows=1, ncols=1,
                                   figsize=figsize)
            new_ax = True
        else:
            new_ax = False

        tr_work = self.waveforms_VBB.select(channel='??' + comp)[0]
        tr_work.differentiate()
        tr_work.decimate(2)
        tr_work.trim(starttime=utct(self.picks['P']) - 60.,
                     endtime=utct(self.picks['P']) + 520.)

        ax.plot(tr_work.times() - 60., tr_work.data,
                lw=0.5)

        offset = np.quantile(abs(tr_work.data), q=0.99)

        ax.axvline(x=0., color='k', zorder=-1
                   )
        ax.text(x=10., y=-offset * 1.1, s='P',
                bbox=dict(edgecolor='black',
                          facecolor='white',
                          alpha=0.5),
                fontsize=14)
        ax.axvline(x=utct(self.picks['S']) - utct(self.picks['P']), color='k',
                   zorder=-1)
        ax.text(x=utct(self.picks['S']) - utct(self.picks['P']) + 10.,
                bbox=dict(edgecolor='black',
                          facecolor='white',
                          alpha=0.5),
                y=-offset * 1.1, s='S', fontsize=14)
        ax.text(0.12, 0.95,
                horizontalalignment='left',
                verticalalignment='top',
                transform=ax.transAxes,
                s='filtered, %3.1f-%3.1f Hz' % (fmin, fmax))
        ax.text(0.12, 0.05,
                horizontalalignment='left',
                verticalalignment='bottom',
                transform=ax.transAxes,
                s='raw')

        if fmin is not None and fmax is not None:
            tr_work.filter('highpass', freq=fmin)
            tr_work.filter('lowpass', freq=fmax)
            ax.plot(tr_work.times() - 60., tr_work.data + offset * 1.5,
                    lw=0.5)

        if new_ax:
            plt.tight_layout()
            plt.show()

    def make_report(self, chan, fnam_out, annotations=None):
        from mqs_reports.report import make_report
        make_report(self, chan=chan, fnam_out=fnam_out, annotations=annotations)

    def write_locator_yaml(self, fnam_out, dt=2.):
        with open(fnam_out, 'w') as f:
            f.write('velocity_model: MQS_Ops.2019-01-03_250\n')
            f.write('velocity_model_uncertainty: 1.5\n')
            if self.distance_type == 'GUI':
                f.write('backazimuth:\n')
                f.write(f'    value: {self.baz}\n')
            f.write('phases:\n')
            for pick, pick_time in self.picks.items():
                if pick in ('P', 'S', 'PP', 'SS', 'pP', 'sS', 'ScS'):
                    f.write(' -\n')
                    f.write(f'    code: {pick}\n')
                    f.write(f'    datetime: {pick_time}\n')
                    f.write(f'    uncertainty_lower: {dt}\n')
                    f.write(f'    uncertainty_upper: {dt}\n')
                    f.write(f'    uncertainty_model: uniform\n')
                    f.write('\n')

    def rotation_plot(self, angles, fmin, fmax):
        import matplotlib.pyplot as plt
        from mqs_reports.utils import envelope_smooth
        fig, ax = plt.subplots(nrows=1, ncols=2, sharex='all', sharey='all',
                               figsize=(10, 6))

        nangles = len(angles)
        st_work = self.waveforms_VBB.select(channel='??[ENZ]').copy()
        st_work.decimate(5)
        st_work.filter('highpass', freq=fmin, corners=6)
        st_work.filter('lowpass', freq=fmax, corners=6)
        st_work.trim(starttime=utct(self.origin_time) - 50.,
                     endtime=utct(self.origin_time) + 850.)

        for iangle, angle in enumerate(angles):

            st_rot: obspy.Stream = st_work.copy()
            st_rot.rotate('NE->RT', back_azimuth=angle)

            tr_R_env = envelope_smooth(tr=st_rot.select(channel='BHR')[0],
                                       envelope_window_in_sec=10.)
            tr_T_env = envelope_smooth(tr=st_rot.select(channel='BHT')[0],
                                       envelope_window_in_sec=10.)
            tr_Z_env = envelope_smooth(tr=st_rot.select(channel='BHZ')[0],
                                       envelope_window_in_sec=10.)
            maxfac = np.quantile(tr_Z_env.data, q=0.98)
            for itr, tr in enumerate((tr_R_env, tr_T_env)):
                xvec = tr_Z_env.times() + float(tr_Z_env.stats.starttime - \
                                                utct(self.picks['P']))
                ax[itr].plot(xvec,
                             iangle + tr_Z_env.data / maxfac, c='grey',
                             lw=1)
                ax[itr].fill_between(x=xvec,
                                     y1=iangle + tr_Z_env.data / maxfac,
                                     y2=iangle, color='darkgrey')
                ax[itr].plot(xvec,
                             iangle + tr.data / maxfac, c='k', lw=1.5,
                             zorder=50)

        self.mark_phases(ax, tref=utct(self.picks['P']))
        ax[0].set_yticks(range(0, nangles))
        ax[0].set_yticklabels(angles)
        ax[0].set_xlim(-50, 550)
        ax[0].set_ylim(-1, nangles * 1.15)
        ax[0].set_xlabel('time after P-wave')
        ax[0].set_ylabel('Rotation angle')
        ax[0].set_title('Radial component')
        ax[1].set_title('Transversal component')
        fig.suptitle('Event %s (%5.3f-%5.3f Hz)' %
                     (self.name, fmin, fmax))
        fig.savefig('rotations_%s_%3.1f_%3.1f_sec.png' %
                    (self.name, 1. / fmax, 1. / fmin),
                    dpi=200)

    def mark_phases(self, ax, tref):
        for a in ax:
            for pick in ['P', 'S', 'Pg', 'Sg', 'x1', 'x2', 'x3']:
                try:
                    if pick in self.picks:
                        x = utct(self.picks[pick]) - tref
                        a.axvline(x, c='darkred', ls='dashed')
                        a.annotate(xy=(x, -0.5), text=' ' + pick,
                                   c='darkred',
                                   horizontalalignment='left')
                except TypeError:
                    pass
            for pick in ['start', 'end']:
                a.axvline(utct(self.picks[pick]) - tref,
                          c='darkgreen', ls='dashed')

    def plot_filterbank(self,
                        fmin: float = 1. / 64,
                        fmax: float = 4.,
                        df: float = 2 ** 0.5,
                        log: bool = False,
                        waveforms: bool = False,
                        normwindow: str = 'all',
                        annotations: Annotations = None,
                        tmin_plot: float = None,
                        tmax_plot: float = None,
                        timemarkers: dict = None,
                        starttime: obspy.UTCDateTime = None,
                        endtime: obspy.UTCDateTime = None,
                        instrument: str = 'VBB',
                        f_VBB_SP_transition = 7.5,
                        fnam: str = None):
        import matplotlib.pyplot as plt
        import warnings
        from mqs_reports.utils import envelope_smooth

        def mark_glitch(ax: list,
                        x0: float, x1: float,
                        ymin: float = -2.,
                        height: float = 50., **kwargs):
            from matplotlib.patches import Rectangle
            xy = [x0, ymin]
            width = x1 - x0
            for a in ax:
                rect = Rectangle(xy=xy, width=width, height=height, **kwargs)
                a.add_patch(rect)

        fig, ax = plt.subplots(nrows=1, ncols=3, sharex='all', sharey='all',
                               figsize=(10, 6))

        # Determine frequencies
        nfreqs = int(np.round(np.log(fmax / fmin) / np.log(df), decimals=0) + 1)
        freqs = np.geomspace(fmin, fmax + 0.001, nfreqs)

        # Reference time
        if 'P' in self.picks and len(self.picks['P']) > 0:
            t_ref = utct(self.picks['P'])
            t_ref_type = 'P'
        else:
            t_ref = self.starttime
            t_ref_type = 'start time'

        if instrument == 'VBB':
            st_LF = self.waveforms_VBB.select(channel='??[ENZ]').copy()
            st_HF = self.waveforms_VBB.select(channel='??[ENZ]').copy()
        elif instrument == 'SP':
            try:
                st_LF = self.waveforms_SP.select(channel='??[ENZ]').copy()
                st_HF = self.waveforms_SP.select(channel='??[ENZ]').copy()
            except AttributeError:
                st_LF = self.waveforms_VBB.select(channel='??[ENZ]').copy()
                st_HF = self.waveforms_VBB.select(channel='??[ENZ]').copy()
        elif instrument == 'both':
            st_LF = self.waveforms_VBB.select(channel='??[ENZ]').copy()
            st_HF = self.waveforms_SP.select(channel='??[ENZ]').copy()


        else:
            raise ValueError(f'Invalid value for instrument: {instrument}')

        try:
            st_HF.rotate('NE->RT', back_azimuth=self.baz)
            st_LF.rotate('NE->RT', back_azimuth=self.baz)
        except:
            rotated = False
        else:
            rotated = True

        tstart_norm = dict(P=self.picks['P_spectral_start'],
                           S=self.picks['S_spectral_start'],
                           all=self.starttime)
        tend_norm = dict(P=self.picks['P_spectral_end'],
                         S=self.picks['S_spectral_end'],
                         all=self.endtime)
        if normwindow == 'S' and len(tstart_norm[normwindow]) == 0:
            normwindow = 'P'
            if len(tstart_norm[normwindow]) == 0:
                normwindow = 'all'
        tstart_norm = utct(tstart_norm[normwindow])
        tend_norm = utct(tend_norm[normwindow])

        if starttime is None:
            starttime = self.starttime - 100.
        if endtime is None:
            endtime = self.endtime + 100.
        if tmin_plot is None:
            tmin_plot = starttime - t_ref
        if tmax_plot is None:
            tmax_plot = endtime - t_ref

        for st in (st_HF, st_LF):
            st.trim(starttime=utct(starttime) - 1. / fmin,
                    endtime=utct(endtime) + 1. / fmin)

        for ifreq, fcenter in enumerate(freqs):
            f0 = fcenter / df
            f1 = fcenter * df

            if fcenter < f_VBB_SP_transition:
                st_filt = st_LF.copy()
            else:
                st_filt = st_HF.copy()

            try:
                with warnings.catch_warnings():
                    warnings.simplefilter('ignore')
                    st_filt.filter('bandpass', freqmin=f0, freqmax=f1,
                                   corners=8)
            except ValueError:  # If f0 is above Nyquist
                print('No 20sps data available for event %s' % self.name)
            else:
                st_filt.trim(starttime=utct(starttime),
                             endtime=utct(endtime))

                if rotated:
                    tr_3 = st_filt.select(channel='?HT')[0]
                    tr_2 = st_filt.select(channel='?HR')[0]
                else:
                    tr_2 = st_filt.select(channel='?HN')[0]
                    tr_3 = st_filt.select(channel='?HE')[0]
                tr_2_env = envelope_smooth(tr=tr_2, mode='same',
                                           envelope_window_in_sec=10.)
                tr_3_env = envelope_smooth(tr=tr_3, mode='same',
                                           envelope_window_in_sec=10.)
                tr_Z = st_filt.select(channel='?HZ')[0]
                tr_Z_env = envelope_smooth(tr=tr_Z, mode='same',
                                           envelope_window_in_sec=10.)

                tr_real = [tr_Z, tr_2, tr_3]
                for itr, tr in enumerate((tr_Z_env, tr_2_env, tr_3_env)):
                    if log:
                        tr_norm = tr.slice(starttime=tstart_norm,
                                           endtime=tend_norm)
                        maxfac = np.quantile(tr_norm.data, q=0.9)
                        offset = np.quantile(tr_norm.data, q=0.1)
                    else:
                        tr_norm = tr.slice(starttime=tstart_norm,
                                           endtime=tend_norm,
                                           nearest_sample=True)
                        try:
                            maxfac = np.quantile(tr_norm.data, q=0.9)
                            offset = np.quantile(tr_norm.data, q=0.1)
                        except:
                            maxfac = 1.e-9
                            offset = 0.

                    t_offset = float(tr_Z_env.stats.starttime - t_ref)
                    xvec_env = tr_Z_env.times() + t_offset
                    xvec = tr_Z.times() + t_offset
                    # ax[itr].plot(xvec_env,
                    #              iangle + tr_Z_env.data / maxfac, c='grey',
                    #              lw=1)
                    # ax[itr].fill_between(x=xvec_env,
                    #                      y1=iangle + tr_Z_env.data / maxfac,
                    #                      y2=iangle, color='darkgrey')
                    if log:
                        ax[itr].plot(xvec_env,
                                     ifreq + np.log(tr.data / maxfac) / 3,
                                     lw=1.0, zorder=50)
                    else:
                        if waveforms:
                            color = 'k'
                        else:
                            color = 'C%d' % (ifreq % 10)

                        ax[itr].plot(xvec_env,
                                     ifreq + (tr.data - offset) / maxfac,
                                     c=color,
                                     lw=0.5, zorder=80)
                        if waveforms:
                            ax[itr].plot(xvec,
                                         ifreq + tr_real[itr].data / maxfac,
                                         c='C%d' % (ifreq % 10),
                                         lw=0.5, zorder=50 - ifreq)

        if timemarkers is not None:
            for phase, time in timemarkers.items():
                if tmin_plot < time < tmax_plot:
                    for a in ax:
                        a.axvline(x=time, ls='dashed')
                        a.text(x=time, y=nfreqs, s=phase)

        self.mark_phases(ax, tref=t_ref)

        if annotations is not None:
            annotations_event = annotations.select(
                starttime=utct(self.picks['start']) - 180.,
                endtime=utct(self.picks['end']) + 180.)
            if len(annotations_event) > 0:
                x0s = []
                x1s = []
                for times in annotations_event:
                    tmin_glitch = utct(times[0])
                    tmax_glitch = utct(times[1])
                    x0s.append(
                        float(tmin_glitch) - float(t_ref))
                    x1s.append(
                        float(tmax_glitch) - float(t_ref))

                for x0, x1 in zip(x0s, x1s):
                    mark_glitch(ax, x0, x1, fc='lightgrey',
                                zorder=-3, alpha=0.8)
            mark_glitch(ax,
                        x0=tstart_norm - float(t_ref),
                        x1=tend_norm - float(t_ref),
                        ymin=-1, height=0.3, fc='grey', alpha=0.8
                        )
        ax[0].set_yticks(range(0, nfreqs))
        np.set_printoptions(precision=3)
        ticklabels = []
        for freq in freqs:
            if freq > 1:
                ticklabels.append(f'{freq:.1f}')
            else:
                ticklabels.append(f'1/{1. / freq:.1f}')
        ax[0].set_yticklabels(ticklabels)
        for a in ax:
            # a.set_xticks(np.arange(-300, 1000, 100), minor=False)
            a.set_xticks(np.arange(-300, 3000, 25), minor=True)
            if t_ref_type == 'P':
                a.set_xlabel('time after P-wave')
            else:
                a.set_xlabel('time after start time')
            a.grid(b=True, which='both', axis='x', lw=0.2, alpha=0.3)
            a.grid(b=True, which='major', axis='y', lw=0.2, alpha=0.3)
            a.axhline(y=np.argmin(abs(freqs - 1.)),
                      ls='dashed', lw=1.0, c='k')
        ax[0].set_xlim(tmin_plot, tmax_plot)
        ax[0].set_ylim(-1.5, nfreqs + 1.5)
        ax[0].set_ylabel('frequency / Hz')
        ax[0].set_title('Vertical')
        if rotated:
            ax[1].set_title('Radial')
            ax[2].set_title('Transverse')
        else:
            ax[1].set_title('North/South')
            ax[2].set_title('East/West')
        fig.suptitle('Event %s (%5.3f-%5.3f Hz)' %
                     (self.name, fmin, fmax))
        plt.subplots_adjust(top=0.911,
                            bottom=0.097,
                            left=0.089,
                            right=0.972,
                            hspace=0.2,
                            wspace=0.116)
        if fnam is None:
            plt.show()
        else:
            fig.savefig(fnam,
                        dpi=200)
        plt.close()

    def plot_filterbank_phase(self,
                              comp: str,
                              starttime: obspy.UTCDateTime,
                              endtime: obspy.UTCDateTime,
                              tmin_plot: obspy.UTCDateTime,
                              tmax_plot: obspy.UTCDateTime,
                              tmin_amp: obspy.UTCDateTime,
                              tmax_amp: obspy.UTCDateTime,
                              ax_fbs,
                              zerophase=False,
                              df: float = 2 ** 0.5,
                              waveforms: bool = False,
                              fmin=1. / 16., fmax=2.):
        import warnings
        from mqs_reports.utils import envelope_smooth
        import scipy.signal as signal

        # Determine frequencies
        nfreqs = int(np.round(np.log(fmax / fmin) /
                              np.log(df),
                              decimals=0) + 1)
        freqs = np.geomspace(fmin, fmax + 0.001, nfreqs)

        # Reference time
        if 'P' in self.picks and len(self.picks['P']) > 0:
            t_ref = utct(self.picks['P'])
            t_ref_type = 'P'
        else:
            t_ref = self.starttime
            t_ref_type = 'start time'

        if len(self.waveforms_VBB.select(channel='?HT')) == 0:
            self.add_rotated_traces()
        st_work = self.waveforms_VBB.select(channel='??[RTENZ]').copy()

        tstart_norm = utct(starttime)
        tend_norm = utct(endtime)

        if tmin_plot is None:
            tmin_plot = starttime - t_ref
            tmax_plot = endtime - t_ref

        st_work.trim(starttime=utct(starttime) - 1. / fmin,
                     endtime=utct(endtime) + 1. / fmin)

        envs_out = np.zeros(nfreqs)

        for ifreq, fcenter in enumerate(freqs):
            f0 = fcenter / df
            f1 = fcenter * df
            st_filt = st_work.copy()
            try:
                with warnings.catch_warnings():
                    warnings.simplefilter('ignore')
                    if zerophase:
                        corners = 3
                    else:
                        corners = 6
                    f0_norm = f0 / (st_filt[0].stats.sampling_rate / 2.)
                    f1_norm = f1 / (st_filt[0].stats.sampling_rate / 2.)

                    bh, ah = signal.butter(N=corners,
                                           Wn=(f0_norm),
                                           btype='highpass')

                    w, h = signal.freqz(b=bh, a=ah, worN=2 ** 14)
                    bl, al = signal.butter(N=corners,
                                           Wn=(f1_norm),
                                           btype='lowpass')
                    w2, h2 = signal.freqz(b=bl, a=al, worN=2 ** 14)
                    for tr in st_filt:
                        if zerophase:
                            tr.data = signal.filtfilt(bh, ah, tr.data)
                            tr.data = signal.filtfilt(bl, al, tr.data)
                            resp = np.trapz(y=(abs(h) * abs(h2)) ** 2.,
                                            x=w / (2 * np.pi) *
                                              tr.stats.sampling_rate)
                        else:
                            signal.lfilter(bh, ah, tr.data)
                            signal.lfilter(bl, al, tr.data)
                            resp = np.trapz(y=abs(h) * abs(h2),
                                            x=w / (2 * np.pi) *
                                              tr.stats.sampling_rate)

                    # st_filt.filter('bandpass',
                    #                freqmin=f0, freqmax=f1,
                    #                zerophase=zerophase,
                    #                corners=corners)
            except ValueError:  # If f0 is above Nyquist
                print('No 20sps data available for event %s' % self.name)
            else:
                st_filt.trim(starttime=utct(starttime),
                             endtime=utct(endtime))
                tr = st_filt.select(channel='?H' + comp)[0]
                tr_env = envelope_smooth(tr=tr, mode='same',
                                         envelope_window_in_sec=5.)

                tr_norm = tr.slice(starttime=tstart_norm,
                                   endtime=tend_norm,
                                   nearest_sample=True)
                # try:
                #    maxfac = np.quantile(tr_norm.data, q=0.9)
                #    offset = np.quantile(tr_norm.data, q=0.1)
                # except:
                maxfac = 6.e-11
                maxfac = np.quantile(tr_env.data, q=0.5)
                offset = np.quantile(tr_env.data, q=0.1)
                # offset = 0.

                t_offset = float(tr_env.stats.starttime - t_ref)
                xvec_env = tr_env.times() + t_offset
                xvec = tr.times() + t_offset
                if waveforms:
                    color = 'k'
                else:
                    color = 'C%d' % (ifreq % 10)

                ax_fbs.plot(xvec_env,
                            ifreq + (tr_env.data - offset) / maxfac,
                            c=color,
                            lw=0.5, zorder=80)

                tr_env_amp = tr_env.slice(starttime=t_ref + tmin_amp,
                                          endtime=t_ref + tmax_amp)

                xvec_env_amp = tr_env_amp.times() + tmin_amp
                envs_out[ifreq] = tr_env_amp.data.max() / np.sqrt(resp)
                # np.sqrt(f1 - f0)
                ax_fbs.plot(xvec_env_amp,
                            ifreq + (tr_env_amp.data - offset) / maxfac,
                            c=color,
                            lw=2.0, zorder=80)
                if waveforms:
                    ax_fbs.plot(xvec,
                                ifreq + tr.data / maxfac,
                                c='C%d' % (ifreq % 10),
                                lw=0.5, zorder=50 - ifreq)
        ax_fbs.set_yticks(range(0, nfreqs))
        np.set_printoptions(precision=3)
        ticklabels = []
        for freq in freqs:
            if freq > 1:
                ticklabels.append(f'{freq:.1f}Hz')
            else:
                ticklabels.append(f'1/{1. / freq:.1f}Hz')
        ax_fbs.set_yticklabels(ticklabels)
        ax_fbs.set_xticks(np.arange(-300, 3000, 25), minor=True)
        if t_ref_type == 'P':
            ax_fbs.set_xlabel('time after P-wave')
        else:
            ax_fbs.set_xlabel('time after start time')
        ax_fbs.grid(b=True, which='both', axis='x', lw=0.2, alpha=0.3)
        ax_fbs.grid(b=True, which='major', axis='y', lw=0.2, alpha=0.3)
        ax_fbs.axhline(y=np.argmin(abs(freqs - 1.)),
                       ls='dashed', lw=1.0, c='k')
        ax_fbs.set_xlim(tmin_plot, tmax_plot)
        ax_fbs.set_ylim(-1.5, nfreqs + 1.5)
        ax_fbs.set_ylabel('frequency')

        return freqs, envs_out


    def plot_polarisation(self, t_pick_P, t_pick_S,
                          rotation_coords='ZNE',
                          baz=False,
                          impact=False,
                          zoom=False,
                          path_out='pol_plots'):
        import mqs_reports.polarisation_analysis as pa
        
        phase_P = 'P' if self.picks['P'] else 'Pg'
        phase_S = 'S' if self.picks['S'] else 'Sg'
    
        timing_P = self.picks[phase_P]
        timing_S = self.picks[phase_S]
        timing_noise = [self.picks['noise_start'], self.picks['noise_end']]
        
        if self.mars_event_type_short in ['HF', 'VF', '24']:
            f_band_density=[0.5, 2.]
        elif self.mars_event_type_short in ['LF', 'BB']:
            f_band_density=[0.3, 1.]
        else:
            print(f'Unknown event type: {self.mars_event_type_short}')
            f_band_density=[0.3, 1.]
        
        pa.plot_polarization_event_noise(self.waveforms_VBB, 
                                         t_pick_P, t_pick_S,
                                         timing_P, timing_S, timing_noise,#P and S picks as strings
                                         rotation = rotation_coords, BAZ=baz,
                                         kind='cwt', fmin=0.2, fmax=10.,
                                         winlen_sec=20., overlap=0.5,
                                         tstart=None, tend=None, vmin=-205,
                                         vmax=-165, log=True,
                                         fname=f'{self.name}', path=path_out,
                                         dop_winlen=10, dop_specwidth=1.1,
                                         nf=100, w0=8,
                                         use_alpha=True, use_alpha2=False,
                                         alpha_inc = False, alpha_elli = 1.0, alpha_azi = False,
                                         f_band_density=f_band_density,
                                         plot_6C = False, plot_spec_azi_only = False, zoom=zoom,
                                         differentiate = True, detick_1Hz = True,
                                         impact = impact)
<|MERGE_RESOLUTION|>--- conflicted
+++ resolved
@@ -21,11 +21,8 @@
 from obspy.taup import TauPyModel
 
 from mqs_reports.annotations import Annotations
-<<<<<<< HEAD
 from mqs_reports.constants import magnitude as mag_const
-=======
 from mqs_reports.constants import mag_exceptions as mag_exc
->>>>>>> c906c2bc
 from mqs_reports.magnitudes import fit_spectra, calc_magnitude
 from mqs_reports.utils import create_fnam_event, read_data, calc_PSD, detick, \
     calc_cwf, solify
@@ -1583,14 +1580,14 @@
                           zoom=False,
                           path_out='pol_plots'):
         import mqs_reports.polarisation_analysis as pa
-        
+
         phase_P = 'P' if self.picks['P'] else 'Pg'
         phase_S = 'S' if self.picks['S'] else 'Sg'
-    
+
         timing_P = self.picks[phase_P]
         timing_S = self.picks[phase_S]
         timing_noise = [self.picks['noise_start'], self.picks['noise_end']]
-        
+
         if self.mars_event_type_short in ['HF', 'VF', '24']:
             f_band_density=[0.5, 2.]
         elif self.mars_event_type_short in ['LF', 'BB']:
@@ -1598,8 +1595,8 @@
         else:
             print(f'Unknown event type: {self.mars_event_type_short}')
             f_band_density=[0.3, 1.]
-        
-        pa.plot_polarization_event_noise(self.waveforms_VBB, 
+
+        pa.plot_polarization_event_noise(self.waveforms_VBB,
                                          t_pick_P, t_pick_S,
                                          timing_P, timing_S, timing_noise,#P and S picks as strings
                                          rotation = rotation_coords, BAZ=baz,
