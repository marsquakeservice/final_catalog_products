--- conflicted
+++ resolved
@@ -40,23 +40,18 @@
 EVENT_TYPES_SHORT = {
     'SUPER_HIGH_FREQUENCY': 'SF',
     'VERY_HIGH_FREQUENCY': 'VF',
-<<<<<<< HEAD
     'WIDEBAND': 'WB',
-=======
-    'EXTREMELY_BROADBAND': 'XB',
-    'WIDEBAND': 'XB',
->>>>>>> 8521b1e5
     'BROADBAND': 'BB',
     'LOW_FREQUENCY': 'LF',
     'HIGH_FREQUENCY': 'HF',
     '2.4_HZ': '24'}
+
 
 EVENT_TYPES_PRINT = {
     'SUPER_HIGH_FREQUENCY': 'super high frequency',
     'VERY_HIGH_FREQUENCY': 'very high frequency',
     'WIDEBAND': 'wideband',
     'BROADBAND': 'broadband',
-    'WIDEBAND': 'wideband',
     'LOW_FREQUENCY': 'low frequency',
     'HIGH_FREQUENCY': 'high frequency',
     '2.4_HZ': '2.4 Hz'}
