--- conflicted
+++ resolved
@@ -27,16 +27,11 @@
 from mqs_reports.utils import detick
 
 
-<<<<<<< HEAD
+
 def plot_polarization_event_noise(waveforms_VBB, 
                               t_pick_P, t_pick_S, #Window in [sec, sec] around picks
                               timing_P, timing_S, timing_noise,#UTC timings for the three window anchors (start)
                               phase_P, phase_S, #Which phases/picks are used for the P and S windows
-=======
-def plot_polarization_event_noise(waveforms_VBB,
-                              t_pick_P, t_pick_S, #UTC timing of P and S phase
-                              timing_P, timing_S, timing_noise,#P and S picks as strings
->>>>>>> 9a97f3a8
                               rotation = 'ZNE', BAZ=False,
                               BAZ_fixed=None, inc_fixed=None,
                               kind='spec', fmin=1., fmax=10.,
@@ -49,7 +44,7 @@
                               use_alpha=True, use_alpha2=False,
                               alpha_inc = 1.0, alpha_elli = 1.0, alpha_azi = 1.0,
                               f_band_density = (0.3, 1.), #frequency band for KDE curve analysis
-                              plot_6C=True, plot_spec_azi_only = False, zoom = False,
+                              plot_6C=False, plot_spec_azi_only = False, zoom = False,
                               differentiate=False, detick_1Hz=False,
                               impact = False, synthetics = False):
 
@@ -63,31 +58,14 @@
 
     mod_180 = False #set to True if only mapping 0-180° azimuth, False maps 0-360°
     trim_time = [60., 300.] #[time before noise start, time after S] [seconds] Trims waveform
-<<<<<<< HEAD
     
     st_Copy = waveforms_VBB.copy() 
     # phase_P = 'P'
-    # phase_S = 'S'
-    
-    if len(timing_S) == 0: #in case that there is no S pick
-        if 'S0899d' in fname:
-            timing_S = '2021-06-07T20:12:35'
-        else:
-            timing_S = utct(timing_P) + 180 
-        phase_S = 'arbitrary' #label the dashed phase marker in spectrogram
-        
-    
-    name_timewindows = ['Signal P', 'Signal S', 'Noise', 'P', 'S'] #the last two are for the legend labeling
-    
-=======
-
-    st_Copy = waveforms_VBB.copy()
-    phase_P = 'P'
-    phase_S = 'S'
+    # phase_S = 'S'  
 
     name_timewindows = ['Signal P', 'Signal S', 'Noise', f'{phase_P}', f'{phase_S}'] #the last two are for the legend labeling
 
->>>>>>> 9a97f3a8
+
     #Rotate the waveforms into different coordinate system: ZRT or LQT
     if 'ZNE' not in rotation:
         if 'RT' in rotation:
@@ -599,11 +577,6 @@
         ys = kernel(xs)
         index = np.argmax(ys)
         max_x[j] = xs[index]
-<<<<<<< HEAD
-    BAZ_P = np.deg2rad(max_x[0])
-    inc_P = np.deg2rad(max_x[1]) #needed later for polar plots
-    # inc_P = np.deg2rad(50)
-=======
 
     if BAZ_fixed and inc_fixed:
         BAZ_P = BAZ_fixed
@@ -612,7 +585,6 @@
         BAZ_P = np.deg2rad(max_x[0])
         inc_P = np.deg2rad(max_x[1]) #needed later for polar plots
 
->>>>>>> 9a97f3a8
     title += f' - P BAZ: {max_x[0]:.0f}°'
     ax = axes1[1]
     ax.axvline(x=max_x[0],c='r')
@@ -678,13 +650,8 @@
     ## ----------------new figure for polar plots----------------
     #new figure with polar projections
     fig2, axes2 = plt.subplots(ncols=3, nrows=3, subplot_kw={'projection': 'polar'}, figsize=(10,11))
-<<<<<<< HEAD
-    fig2.subplots_adjust(hspace=0.4, wspace=0.35, top=0.85, bottom=0.05, left=0.13, right=0.93)
-    
-=======
     fig2.subplots_adjust(hspace=0.4, wspace=0.3, top=0.87, bottom=0.05, left=0.13, right=0.93)
 
->>>>>>> 9a97f3a8
     colormap = 'gist_heat_r'
 
     BAZ_Inc_P = [[] for i in range(2)]
@@ -803,23 +770,14 @@
 
 
     #Boxes to separate f-BAZ and inclination-BAZ plots
-    rect = plt.Rectangle(
-    # (lower-left corner), width, height
-<<<<<<< HEAD
-    (0.01, 0.615), 0.98, 0.29, fill=False, color="k", lw=2, 
-=======
-    (0.01, 0.63), 0.98, 0.29, fill=False, color="k", lw=2,
->>>>>>> 9a97f3a8
-    zorder=1000, transform=fig2.transFigure, figure=fig2)
+    rect = plt.Rectangle((0.01, 0.63), 0.98, 0.29, # (lower-left corner), width, height
+                        fill=False, color="k", lw=2,
+                        zorder=1000, transform=fig2.transFigure, figure=fig2)
     fig2.patches.extend([rect])
 
-    rect2 = plt.Rectangle(
-<<<<<<< HEAD
-    (0.01, 0.01), 0.98, 0.595, fill=False, color="k", lw=2, 
-=======
-    (0.01, 0.01), 0.98, 0.61, fill=False, color="k", lw=2,
->>>>>>> 9a97f3a8
-    zorder=1000, transform=fig2.transFigure, figure=fig2)
+    rect2 = plt.Rectangle((0.01, 0.01), 0.98, 0.61, 
+                          fill=False, color="k", lw=2,
+                          zorder=1000, transform=fig2.transFigure, figure=fig2)
     fig2.patches.extend([rect2])
 
     fig2.suptitle(title, fontsize=18)
@@ -844,26 +802,19 @@
         elif synthetics:
             path_full = pjoin(path, 'Synthetics')
         else:
-<<<<<<< HEAD
-            path = 'Plots/Test'
-        fig.savefig(f'{path}/{savename}.png', dpi=200)
-        fig2.savefig(f'{path}/{savename}_polarPlots.png', dpi=200)
+            path_full = pjoin(path, 'Plots/Test')
+            # path_full = pjoin(path)
+            
+        if not pexists(path_full):
+            makedirs(path_full)    
+            
+        fig.savefig(pjoin(path_full, f'{savename}.png'), dpi=200)
+        fig2.savefig(pjoin(path_full, f'{savename}_polarPlots.png'), dpi=200)
         
+
         # #save for automatic plots
-        # fig.savefig(f'polarisation_{savename}.png', dpi=200)
+        # fig.savefig(pjoin(path_full, f'{savename}_polarisation.png'), dpi=200)
         # if not zoom:
-        #     fig2.savefig(f'{path}/{savename}_polarPlots.png', dpi=200)
-    
-=======
-            path_full = pjoin(path)
-
-        if not pexists(path_full):
-            makedirs(path_full)
-
-        #save for automatic plots
-        fig.savefig(pjoin(path_full, f'{savename}_polarisation.png'), dpi=200)
-        if not zoom:
-            fig2.savefig(pjoin(path_full, f'{savename}_polarPlots.png'), dpi=200)
-
->>>>>>> 9a97f3a8
-    plt.close('all')+        #     fig2.savefig(pjoin(path_full, f'{savename}_polarPlots.png'), dpi=200)
+
+    plt.close('all')
