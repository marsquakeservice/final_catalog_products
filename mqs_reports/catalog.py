#!/usr/bin/env python
# -*- coding: utf-8 -*-
"""

:copyright:
    Simon Stähler (mail@simonstaehler.com), 2019
:license:
    None
"""

from os.path import join as pjoin
from typing import Union

import matplotlib.ticker
import numpy as np
from mars_tools.insight_time import solify
from matplotlib import pyplot as plt
from matplotlib.lines import Line2D
from obspy import UTCDateTime as utct
from obspy.geodetics.base import degrees2kilometers
from scipy import stats
from tqdm import tqdm

from mqs_reports.annotations import Annotations
<<<<<<< HEAD
from mqs_reports.event import Event, EVENT_TYPES, RADIUS_MARS, CRUST_VS, \
    CRUST_VP
=======
from mqs_reports.event import Event, EVENT_TYPES_PRINT, EVENT_TYPES_SHORT, EVENT_TYPES, RADIUS_MARS, CRUST_VS, CRUST_VP
>>>>>>> 1009f2ea
from mqs_reports.magnitudes import M2_4, lorenz_att
from mqs_reports.scatter_annot import scatter_annot
from mqs_reports.snr import calc_stalta
from mqs_reports.utils import plot_spectrum, envelope_smooth, pred_spec


class Catalog:
    def __init__(self,
                 events=None,
                 fnam_quakeml='catalog.xml',
                 quality=('A', 'B', 'C'),
                 type_select='all'):
        """
        Class to hold catalog of multiple events. Initialized from
        dictionary with Events or QuakeML with Mars extensions.
        :param events: dictionary of events. If not set, the events are read
                       from QuakeML file
        :param event_tmp_dir: temporary directory for waveform files
        :param fnam_quakeml: Path to QuakeML file
        :param quality: Desired event quality
        :param type_select: Desired event types. Either direct type or
                            "all" for BB, HF and LF
                            "higher" for HF and BB
                            "lower" for LF and BB
        """
        from mqs_reports.read_BED_Mars import read_QuakeML_BED
        self.events = []
        if events is None:
            if type_select == 'all':
                type_des = EVENT_TYPES
            elif type_select == 'noSF':
                type_des = ['HIGH_FREQUENCY',
                            'VERY_HIGH_FREQUENCY',
                            'LOW_FREQUENCY',
                            '2.4_HZ',
                            'BROADBAND']
            elif type_select == 'higher':
                type_des = ['HIGH_FREQUENCY',
                            'BROADBAND']
            elif type_select == 'lower':
                type_des = ['LOW_FREQUENCY',
                            'BROADBAND']
            elif isinstance(type_select, str):
                type_des = [type_select]
            elif isinstance(type_select, list):
                type_des = type_select
            else:
                raise ValueError
            if quality == 'all':
                quality = ('A', 'B', 'C', 'D')
            self.types = type_des
            self.events.extend(read_QuakeML_BED(fnam=fnam_quakeml,
                                                event_type=type_des,
                                                quality=quality,
                                                phase_list=['start', 'end',
                                                            'P', 'S',
                                                            'Pg', 'Sg',
                                                            'Peak_M2.4',
                                                            'Peak_MbP',
                                                            'Peak_MbS',
                                                            'noise_start',
                                                            'noise_end',
                                                            'P_spectral_start',
                                                            'P_spectral_end',
                                                            'S_spectral_start',
                                                            'S_spectral_end']))
        else:
            if isinstance(events, Event):
                events = [events]
            if events:
                self.events.extend(events)
        pass

    def __len__(self):
        return len(self.events)

    def __iter__(self):
        return list(self.events).__iter__()

    def __add__(self, other):
        if isinstance(other, Event):
            other = Catalog([other])
        if not isinstance(other, Catalog):
            raise TypeError
        events = self.events + other.events
        return self.__class__(events=events)

    def __str__(self, extended=False):
        out = str(len(self.events)) + ' Events(s) in Catalog:\n'

        for event_type in EVENT_TYPES:
            n = len([e for e in self if e.mars_event_type == event_type])
            out += f'\n    {n:4d} {event_type} events:\n        '

            for Q in 'ABCD':
                nQ = len([e for e in self
                          if (e.mars_event_type == event_type and
                              e.quality == Q)])
                out += f'{nQ:4d} {Q} '

        out += '\n\n'

        if len(self.events) <= 20 or extended is True:
            out = out + "\n".join([str(_i) for _i in self])
        else:
            out = out + "\n" + self.events[0].__str__() + "\n" + \
                  '...\n(%i other events)\n...\n' % (len(self.events) - 2) + \
                  self.events[-1].__str__() + '\n\n[Use "print(' + \
                  'Catalog.__str__(extended=True))" to print all Events]'
        out += '\n'
        return out

    def origin_vs_start_time(self):
        dt = [(ev.name, utct(ev.picks['start']) - ev.origin_time)
              for ev in self]

        dt = sorted(dt, key=lambda x: x[1], reverse=True)

        for item in dt:
            print(item[0], item[1])


    def select(self,
               name: Union[tuple, list, str] = None,
               event_type: Union[tuple, list, str] = None,
               quality: Union[tuple, list, str] = None,
               distmin: float = None,
               distmax: float = None,
               starttime: utct = None,
               endtime: utct = None,
               ):
        """
        Return new Catalog object only with the events that match the given
        criteria (e.g. all with name=="S026?a").
        Criteria can either be given as string with wildcards or as tuple of
        allowed values.
        :param name: Name of the event ("SXXXXy")
        :param event_type: two-letter acronym "BB", "LF", "HF", "24", "VF, "SF"
        :param quality: A to D
        :return:
        """
        from fnmatch import fnmatch
        events = []
        for event in self:
            # skip event if any given criterion is not matched
            if name is not None:
                if type(name) in (tuple, list):
                    if event.name not in name:
                        continue
                else:
                    if not fnmatch(event.name, name):
                        continue

            if event_type is not None:
                if type(event_type) in (tuple, list):
                    if (event.mars_event_type_short not in event_type and
                         event.mars_event_type not in event_type):
                        continue
                else:
                    if (not fnmatch(event.mars_event_type_short, event_type)
                            and not fnmatch(event.mars_event_type, event_type)):
                        continue

            if quality is not None:
                if type(quality) in (tuple, list):
                    if event.quality not in quality:
                        continue
                else:
                    if not fnmatch(event.quality, quality):
                        continue

            if distmin is not None:
                if event.distance is None or event.distance < distmin:
                    continue

            if distmax is not None:
                if event.distance is None or event.distance > distmax:
                    continue

            if starttime is not None:
                if event.starttime < starttime:
                    continue

            if endtime is not None:
                if event.endtime > endtime:
                    continue

            events.append(event)
        return self.__class__(events=events)

    def load_distances(self, fnam_csv, overwrite=False):
        for event in self:
            event.load_distance_manual(fnam_csv,
                                       overwrite=overwrite)

    def calc_spectra(self, winlen_sec: float, detick_nfsamp=0) -> None:
        """
        Add spectra to each Event object in Catalog.
        Spectra are stored in dictionaries
            event.spectra for VBB
            event.spectra_SP for SP
        Spectra are calculated separately for time windows "noise", "all",
        "P" and "S". If any of the necessary picks is missing, this entry is
        set to None.
        :param winlen_sec: window length for Welch estimator
        """
        for event in tqdm(self):
            event.calc_spectra(winlen_sec=winlen_sec,
                               detick_nfsamp=detick_nfsamp)

    def save_magnitudes(self, fnam):
        mags = []
        for event in self:
            mags.append([event.name,
                         event.magnitude(mag_type='mb_P'),
                         event.magnitude(mag_type='mb_S'),
                         event.magnitude(mag_type='m2.4'),
                         event.magnitude(mag_type='MFB')
                         ])
        np.savetxt(fnam, mags, fmt=('%s'))

    def read_waveforms(self,
                       inv,
                       sc3dir: str,
                       event_tmp_dir='./events',
                       kind: str = 'DISP') -> None:
        """
        Wrapper to check whether local copy of corrected waveform exists and
        read it from sc3dir otherwise (and create local copy)
        :param inv: Obspy.Inventory to use for instrument correction
        :param sc3dir: path to data, in SeisComp3 directory structure
        :param kind: 'DISP', 'VEL' or 'ACC'. Note that many other functions
                     expect the data to be in displacement
        """
        for event in tqdm(self):
            event.read_waveforms(inv=inv, kind=kind, sc3dir=sc3dir,
                                 event_tmp_dir=event_tmp_dir)

    def plot_pickdiffs(
         self, pick1_X, pick2_X, pick1_Y, pick2_Y, vX=None, vY=None, fig=None,
         colors={'2.4_HZ': 'C1', 'HIGH_FREQUENCY': 'C2'},
         markersize={'A': 100, 'B': 50, 'C': 25, 'D': 5},
         markerfill={'A': True, 'B': True, 'C': False, 'D': False},
         show=True):

        if fig is None:
            fig = plt.figure()

        for event_type in ['2.4_HZ', 'HIGH_FREQUENCY']:
            for quality in 'ABCD':
                cat = self.select(quality=quality, event_type=event_type)
                times_X = []
                times_Y = []
                names = []
                S = []

                for event in cat:
                    try:
                        # Remove events that do not have all four picks
                        for pick in [pick1_X, pick1_Y, pick2_X, pick2_Y]:
                            assert not event.picks[pick] == ''
                    except AssertionError:
                        print('One or more picks missing for event %s' % event.name)
                    else:
                        times_X.append(utct(event.picks[pick1_X]) -
                                       utct(event.picks[pick2_X]))
                        times_Y.append(utct(event.picks[pick1_Y]) -
                                       utct(event.picks[pick2_Y]))
                        names.append(event.name)
                        S.append(markersize[event.quality])

                if len(names) == 0:
                    continue

                if vX is not None:
                    times_X = np.asarray(times_X) * vX
                if vY is not None:
                    times_Y = np.asarray(times_Y) * vY

                if markerfill[quality]:
                    colorargs = {'c': colors[event_type]}
                else:
                    colorargs = {'edgecolors': colors[event_type],
                                 'facecolor': 'none'}

                fig, ax = scatter_annot(times_X, times_Y, s=S, fig=fig,
                                        names=names,
                                        label=f'{event_type}, {quality}',
                                        **colorargs)
        if vX is None:
            ax.set_xlabel('$T_{%s} - T_{%s}$' % (pick1_X, pick2_X))
        else:
            ax.set_xlabel('distance / km (from %s-%s)' % (pick1_X, pick2_X))
        if vY is None:
            ax.set_ylabel('$T_{%s} - T_{%s}$' % (pick1_Y, pick2_Y))
        else:
            ax.set_ylabel('distance / km (from %s-%s)' % (pick1_Y, pick2_Y))

        if show:
            plt.show()


    def plot_pickdiff_over_time(
         self, pick1_Y, pick2_Y, vY=None, fig=None,
         colors={'2.4_HZ': 'C1', 'HIGH_FREQUENCY': 'C2'},
         markersize={'A': 100, 'B': 50, 'C': 25, 'D': 5},
         markerfill={'A': True, 'B': True, 'C': False, 'D': False},
         show=True):

        if fig is None:
            fig = plt.figure()

        for event_type in ['2.4_HZ', 'HIGH_FREQUENCY']:
            for quality in 'ABCD':
                cat = self.select(quality=quality, event_type=event_type)
                times_X = []
                times_Y = []
                names = []
                S = []
                for event in cat:
                    try:
                        # Remove events that do not have all four picks
                        for pick in [pick1_Y, pick2_Y, 'start']:
                            assert not event.picks[pick] == ''
                    except AssertionError:
                        print('One or more picks missing for event %s' % event.name)
                    else:
                        times_X.append(float(solify(utct(event.picks['start']))) /
                                       86400.)
                        times_Y.append(utct(event.picks[pick1_Y]) -
                                       utct(event.picks[pick2_Y]))
                        names.append(event.name)
                        S.append(markersize[event.quality])

                if len(names) == 0:
                    continue

                if vY is not None:
                    times_Y = np.asarray(times_Y) * vY

                if markerfill[quality]:
                    colorargs = {'c': colors[event_type]}
                else:
                    colorargs = {'edgecolors': colors[event_type],
                                 'facecolor': 'none'}

                fig, ax = scatter_annot(times_X, times_Y, s=S, fig=fig,
                                        names=names,
                                        label=f'{event_type}, {quality}',
                                        **colorargs)

        ax.set_xlabel('Sol')
        if vY is None:
            ax.set_ylabel('$T_{%s} - T_{%s}$' % (pick1_Y, pick2_Y))
        else:
            ax.set_ylabel('distance / km (from %s-%s)' % (pick1_Y, pick2_Y))

        if show:
            plt.show()

    def plot_24_alignment(
         self, pre_time=120., post_time=120., fmax_filt=2.7, fmin_filt=2.1,
         envelope_window=100., amp_fac=2., show_picks=True, shift_to_S=False,
         regular_spacing=True, label=True, fill=True,
         colors={'2.4_HZ': 'C1', 'HIGH_FREQUENCY': 'C2',
                 'VERY_HIGH_FREQUENCY': 'C3'},
         linestyle={'A': '-', 'B': '-', 'C': '--', 'D': ':'}, legend=True,
         #llabels=['VERY_HIGH_FREQUENCY', 'HIGH_FREQUENCY', '2.4_HZ'],
         linewidth=None,
         show=True):

        events = []
        for event in self:
            # filter for HF and 2.4 events
            if event.mars_event_type not in ['2.4_HZ', 'HIGH_FREQUENCY',
                                             'VERY_HIGH_FREQUENCY']:
                continue

            # Remove events that do not have all picks
            try:
                for pick in ['Pg', 'Sg', 'start', 'end', 'noise_start', 'noise_end']:
                    assert not event.picks[pick] == ''
            except:
                print('One or more picks missing for event %s' % (event.name))
            else:
                events.append(event)

        llabels = []
        for et in ['2.4_HZ', 'HIGH_FREQUENCY', 'VERY_HIGH_FREQUENCY']:
            if et in [e.mars_event_type for e in events]:
                llabels.append(et)

        # compute TP - TS to sort by distance
        tt_PgSg = np.array([(utct(event.picks['Sg']) -
                             utct(event.picks['Pg'])) for event in events])
        sorted_ids = np.argsort(tt_PgSg)

        fig = plt.figure()

        for k, i in enumerate(sorted_ids):
            event = events[i]
            tt = tt_PgSg[i]
            duration = utct(event.picks['end']) - utct(event.picks['Pg'])

            # slice to time window
            trZ = event.waveforms_VBB.select(channel='??Z')[0].copy()
            starttime = utct(event.picks['Pg']) - pre_time - envelope_window
            endtime = utct(event.picks['end']) + post_time + envelope_window

            if (starttime - trZ.stats.starttime) < 0.:
                print(event.name, ': starttime problem')
                start_shift = - (starttime - trZ.stats.starttime)
            else:
                start_shift = -tt_PgSg[i] if shift_to_S else 0.

            if (endtime - trZ.stats.endtime) > 0.:
                print(event.name, ': endtime problem')

            trZ = trZ.slice(starttime=starttime, endtime=endtime)

            # noise time window
            trZ_noise = event.waveforms_VBB.select(channel='??Z')[0].copy()
            starttime = utct(event.picks['noise_start'])
            endtime = utct(event.picks['noise_end'])
            trZ_noise = trZ_noise.slice(starttime=starttime, endtime=endtime)

            # detrend + filter
            for tr in [trZ, trZ_noise]:
                tr.detrend()
                tr.filter('lowpass', freq=fmax_filt, corners=8)
                tr.filter('highpass', freq=fmin_filt, corners=8)

            # compute envelopes
            trZ_env = envelope_smooth(envelope_window, trZ)
            trZ_noise_env = envelope_smooth(envelope_window, trZ_noise)

            # get max during the event for scaling
            trZ_env_event = trZ_env.slice(starttime=utct(event.picks['Pg']),
                                          endtime=utct(event.picks['end']))

            scaling = trZ_env_event.data.max()
            trZ_env.data /= scaling
            trZ_noise_env.data /= scaling

            # setup plotting variables
            X = trZ_env.times() - pre_time + start_shift
            #Y = trZ_env.data * amp_fac + k
            #Y0 = np.median(trZ_noise_env.data) * amp_fac + k
            if regular_spacing:
                Y0 = k
                #Y0 = 0.
            else:
                Y0 = tt_PgSg[i]
                #Y0 = 0.

            Y = (trZ_env.data - np.median(trZ_noise_env.data)) * amp_fac + Y0
            #Y = (np.log10(trZ_env.data) -
            #     np.log10(np.median(trZ_noise_env.data))) * amp_fac + Y0
            #Y = np.log10(trZ_env.data) * amp_fac + Y0
            #Y = trZ_env.data * amp_fac + Y0

            # downsample to speed up plotting
            X = X[::10]
            Y = Y[::10]

            color = colors[event.mars_event_type]
            #color = pl.cm.jet((tt_PgSg[i] - tt_PgSg.min()) / tt_PgSg.ptp())
            plt.plot(X, Y, color=color,
                     ls=linestyle[event.quality], zorder=1000-k, lw=linewidth)

            if fill:
                # fill between noise amplitude estimate and envelope
                plt.fill_between(X, Y0, Y,  where=((Y>=Y0) * (X>start_shift) *
                                                   (X<duration+start_shift)),
                                 color=colors[event.mars_event_type], alpha=0.2,
                                 zorder=-20)

            if show_picks:
                if shift_to_S:
                    plt.plot([-tt, -tt], [Y0, Y0+0.3*amp_fac], color='C8')
                else:
                    plt.plot([tt, tt], [Y0, Y0+0.3*amp_fac], color='C8')
                plt.plot([duration + start_shift, duration + start_shift],
                         [Y0, Y0+0.8*amp_fac], color='C9')

            # # plot noise
            # X = trZ_noise_env.times()
            # X = X - pre_time - 400 - X[-1]
            # Y = trZ_noise_env.data * amp_fac + k
            # X = X[::10]
            # Y = Y[::10]
            # plt.plot(X, Y, color='k')

            if label:
                plt.text(-pre_time + start_shift, Y0, # + 0.5*amp_fac,
                         event.name + ' ',
                         ha='right', va='center')

        # time 0 line
        plt.axvline(0, color='k', ls='--')


        if not regular_spacing:
            plt.plot([-50, -400], [50, 400], color='k', ls='--')

            #plt.plot([-50, -400], [50, 400], color='C5')
            #plt.plot([-200, -400], [200, 400], color='C5')
            #bla = 0.5
            #plt.plot([-200 * bla, -400 * bla], [200, 400], color='C6')
            #bla = 0.5
            #plt.plot([200 * bla, 400 * bla], [200, 400], color='C6')
            #plt.plot([150, 150], [50, 400], color='C7')

        if legend:
            # legend
            lcolors = [colors[l] for l in llabels]
            llines = [Line2D([0], [0], color=c) for c in lcolors]
            plt.legend(llines, [EVENT_TYPES_PRINT[l] for l in llabels])

        # lable, limit, ticks
        plt.xlabel(f'time after {"S" if shift_to_S else "P"}g / s')
        plt.xlim(-pre_time - 300, None)
        # plt.yticks([], [])

        if show:
            plt.show()
        else:
            return fig

    def plot_HF_spectra(self, SNR=2., tooltip=False, component='Z',
                        quality='B', event_type=['2.4_HZ', 'HIGH_FREQUENCY',
                                                 'VERY_HIGH_FREQUENCY'],
                        fmin=0.7, fmax=10., use_SP=False, fig=None, show=True):
        from mpldatacursor import datacursor
        if fig is None:
            fig = plt.figure()
        ax = fig.gca()

        cat = self.select(quality=quality, event_type=event_type)

        class ContinueI(Exception):
            pass

        for event in cat:

            if use_SP:
                spectra = event.spectra_SP
            else:
                spectra = event.spectra

            # Skip events that do not have all picks, but print message in case
            try:
                for stype in ['P', 'S', 'noise']:
                    if not stype in spectra:
                        raise ContinueI(f'Missing spectral {stype} picks in event {event.name}')

                    if len(event.spectra[stype]) == 0:
                        raise ContinueI(f'Spectrum empty for {stype} in event {event.name}')
            except ContinueI as e:
                print(e)
                continue

            lw = 1.

            # mask_P_1Hz = (spectra['P'][f'f'] > 0.86) * # (spectra['P'][f'f'] < 1.14)
            mask_P_1Hz = spectra['P'][f'f'] > 1000.

            mask_P = spectra['P'][f'f'] < 1.3
            mask_P += spectra['P'][f'f'] > fmax
            peak = spectra['P'][f'p_{component}'][np.logical_not(mask_P)].max()
            mask_P = spectra['P'][f'f'] < fmin
            mask_P += spectra['P'][f'f'] > fmax
            mask_P += mask_P_1Hz
            mask_P += spectra['P'][f'p_{component}'] < SNR * spectra['noise'][f'p_{component}']
            msP = np.ma.masked_where(mask_P, spectra['P'][f'p_{component}'])
            msPN = np.ma.masked_where(mask_P_1Hz, spectra['P'][f'p_{component}'])

            msP /= peak
            msPN /= peak

            l1, = plt.plot(spectra['P'][f'f'], 10 * np.log10(msP),
                           color='C0', alpha=1., label=f'{event.name}, P',
                           lw=lw)
            plt.plot(spectra['P'][f'f'], 10 * np.log10(msPN),
                     color='lightgray', zorder=-10, lw=lw,
                     label=f'{event.name}, P noise')

            #mask_S_1Hz = (spectra['S'][f'f'] > 0.86) * (spectra['S'][f'f'] < 1.14)
            mask_S_1Hz = spectra['S'][f'f'] > 1000.

            mask_S = spectra['S'][f'f'] < 1.3
            mask_S += spectra['S'][f'f'] > fmax
            peak = spectra['S'][f'p_{component}'][np.logical_not(mask_S)].max()
            mask_S = spectra['S'][f'f'] < fmin
            mask_S += spectra['S'][f'f'] > fmax
            mask_S += mask_S_1Hz
            mask_S += spectra['S'][f'p_{component}'] < SNR * spectra['noise'][f'p_{component}']
            msS = np.ma.masked_where(mask_S, spectra['S'][f'p_{component}'])
            msSN = np.ma.masked_where(mask_S_1Hz, spectra['S'][f'p_{component}'])

            msS /= peak
            msSN /= peak

            l2, = plt.plot(spectra['S'][f'f'], 10 * np.log10(msS),
                           color='C1', alpha=1., label=f'{event.name}, S',
                           lw=lw)
            plt.plot(spectra['S'][f'f'], 10 * np.log10(msSN),
                     color='lightgray', zorder=-10, lw=lw,
                     label=f'{event.name}, S noise')

        if tooltip:
            datacursor(formatter='{label}'.format)

        # plot lorenz with attenuation
        f = np.linspace(0.01, 10., 1000)
        f_c = 100.
        if component == 'Z':
            ampfac = 30.
            delta_A0 = 0.
        else:
            ampfac = 10.
            delta_A0 = 4.5

        spec1 = lorenz_att(f, A0=-11.5 + delta_A0, f0=2.4, tstar=0.1, fw=0.3,
                           ampfac=ampfac, f_c=f_c)
        spec2 = lorenz_att(f, A0=-8.5 + delta_A0, f0=2.4, tstar=0.2, fw=0.3,
                           ampfac=ampfac, f_c=f_c)
        spec3 = lorenz_att(f, A0=-13 + delta_A0, f0=2.4, tstar=0.05, fw=0.3,
                           ampfac=ampfac, f_c=f_c)
        spec4 = lorenz_att(f, A0=-2 + delta_A0, f0=2.4, tstar=0.4, fw=0.3,
                           ampfac=ampfac, f_c=f_c)
        l3, = plt.plot(f, spec1, color='k', label='t* = 0.1 s')
        l4, = plt.plot(f, spec2, color='k', ls='--', label='t* = 0.2 s')
        l5, = plt.plot(f, spec3, color='k', ls='-.', label='t* = 0.05 s')
        l6, = plt.plot(f, spec4, color='k', ls=':', label='t* = 0.4 s')

        llabels = ['Pg', 'Sg'] + [l.get_label() for l in [l5, l3, l4, l6]]
        plt.legend([l1, l2, l5, l3, l4, l6], llabels)
        plt.xlabel('frequency / Hz')
        plt.ylabel('Amplitude relative to 2.4 peak / dB')

        ax = plt.gca()
        ax.set_xscale('log')
        xmajor_locator = matplotlib.ticker.LogLocator(
            base=10.0, subs=(1.0, 2.0, 3.0, 5.0, 7.0), numdecs=4, numticks=None)
        ax.get_xaxis().set_major_locator(xmajor_locator)
        ax.get_xaxis().set_major_formatter(matplotlib.ticker.ScalarFormatter())

        plt.xlim(0.3, 10.)
        plt.ylim(-30., 7.)

        if show:
            plt.show()
        else:
            return fig

    def plot_amplitude_PgSg(
         self,
         colors={'2.4_HZ': 'C1', 'HIGH_FREQUENCY': 'C2',
                 'VERY_HIGH_FREQUENCY': 'C0'},
         markers={'2.4_HZ': 'o', 'HIGH_FREQUENCY': 'o',
                  'VERY_HIGH_FREQUENCY': '^'},
         markersize={'A': 100, 'B': 50, 'C': 25, 'D': 5},
         markerfill={'A': True, 'B': True, 'C': False, 'D': False},
         fig=None, show=True):

        if fig is None:
            fig = plt.figure()

        legend_elements = []

        for event_type in ['2.4_HZ', 'HIGH_FREQUENCY', 'VERY_HIGH_FREQUENCY']:
            for quality in 'ABCD':
                cat = self.select(quality=quality, event_type=event_type)

                for e in cat.events:
                    if e.picks['Sg'] == '' or e.picks['Pg'] == '':
                        print(f'missing pick on event {e.name}')
                cat.events = [e for e in cat.events if not e.picks['Sg'] == ''
                              and not e.picks['Pg'] == '']

                if len(cat) == 0:
                    continue

                # collect properties for plotting
                A = np.array([
                    event.amplitudes['A_24'] for event in cat]).astype(float)

                tt = np.array([
                    float(utct(event.picks['Sg']) - utct(event.picks['Pg']))
                    for event in cat])

                S = np.array([markersize[event.quality] for event in cat])
                names = np.array([f'{event.name} {event.duration_s:.0f}' for event in cat])

                mask = np.logical_not(np.isnan(A))
                A = A[mask]
                tt = tt[mask]
                S = S[mask]
                names = names[mask]

                if markerfill[quality]:
                    colorargs = {'c': colors[event_type]}
                else:
                    colorargs = {'edgecolors': colors[event_type],
                                 'facecolor': 'none'}

                scatter_annot(tt, A, s=S, fig=fig, names=names,
                              marker=markers[event_type],
                              label=f'{EVENT_TYPES_PRINT[event_type]} Q{quality}',
                              **colorargs)


        plt.xlabel('TP - TS / s')
        plt.ylabel('A2.4 / dB')

        vs = CRUST_VS
        vp = CRUST_VP
        d1 = degrees2kilometers(3 * (1. / vs - 1. / vp), RADIUS_MARS)
        d2 = degrees2kilometers(50 * (1. / vs - 1. / vp), RADIUS_MARS)
        dist = np.linspace(d1, d2)
        plt.plot(dist, -219.0 * np.ones_like(dist), label='-219.0 dB',
                 color='C3')
        plt.plot(dist, -212.5 * np.ones_like(dist), label='-212.5 dB',
                 color='C3', ls='--')
        plt.legend()

        if show:
            plt.show()
        else:
            return fig

    def plot_snr_dist(
            self, mag_type='m2.4',
            colors={'2.4_HZ': 'C1', 'HIGH_FREQUENCY': 'C2',
                    'VERY_HIGH_FREQUENCY': 'C0'},
            xlabel='distance / degree [vs = 2 km/s, vp/vs = 1.7]',
            markersize={'A': 100, 'B': 50, 'C': 25, 'D': 5},
            markerfill={'A': True, 'B': True, 'C': False, 'D': False},
            fig=None, show=True):

        if fig is None:
            fig = plt.figure()

        legend_elements = []

        for event_type in ['2.4_HZ', 'HIGH_FREQUENCY', 'VERY_HIGH_FREQUENCY']:
            for quality in 'ABCD':
                cat = self.select(quality=quality, event_type=event_type)

                if len(cat) == 0:
                    continue

                # collect properties for plotting
                M, dist = np.array([
                    (  # event.magnitude(mag_type=mag_type,
                        # distance=event.distance),
                        calc_stalta(event, fmin=2.2, fmax=2.8),
                        event.distance) for event in cat]).T.astype(float)

                S = np.array([markersize[event.quality] for event in cat])
                names = np.array(
                    [f'{event.name} {event.duration_s:.0f}' for event in cat])

                mask = np.logical_not(np.isnan(M))
                M = M[mask]
                dist = dist[mask]
                S = S[mask]
                names = names[mask]

                if markerfill[quality]:
                    colorargs = {'c': colors[event_type]}
                else:
                    colorargs = {'edgecolors': colors[event_type],
                                 'facecolor': 'none'}

                scatter_annot(dist, M, s=S, fig=fig, names=names,
                              label=f'{event_type}, {quality}',
                              **colorargs)

        dist = np.linspace(3, 50)

        plt.xlabel(xlabel)
        plt.ylabel('SNR of event')
        plt.legend()

        if show:
            plt.show()
        else:
            return fig

    def plot_magnitude_distance(
            self, mag_type='m2.4',
            colors={'2.4_HZ': 'C1', 'HIGH_FREQUENCY': 'C2',
                    'VERY_HIGH_FREQUENCY': 'C0'},
            markers={'2.4_HZ': 'o', 'HIGH_FREQUENCY': 'o',
                     'VERY_HIGH_FREQUENCY': '^'},
            xlabel=f'distance / degree [vs = {CRUST_VS:3.1f} km/s, vp/vs = {CRUST_VP / CRUST_VS:3.1f}]',
            markersize={'A': 100, 'B': 50, 'C': 25, 'D': 5},
         markerfill={'A': True, 'B': True, 'C': False, 'D': False},
         fig=None, show=True):

        if fig is None:
            fig = plt.figure()

        legend_elements = []

        for event_type in ['2.4_HZ', 'HIGH_FREQUENCY', 'VERY_HIGH_FREQUENCY']:
            for quality in 'ABCD':
                cat = self.select(quality=quality, event_type=event_type)

                if len(cat) == 0:
                    continue

                # collect properties for plotting
                M, dist = np.array([
                    (event.magnitude(mag_type=mag_type, distance=event.distance),
                     event.distance) for event in cat]).T.astype(float)

                S = np.array([markersize[event.quality] for event in cat])
                names = np.array([f'{event.name} {event.duration_s:.0f}' for event in cat])

                mask = np.logical_not(np.isnan(M))
                M = M[mask]
                dist = dist[mask]
                S = S[mask]
                names = names[mask]

                if markerfill[quality]:
                    colorargs = {'c': colors[event_type]}
                else:
                    colorargs = {'edgecolors': colors[event_type],
                                 'facecolor': 'none'}

                scatter_annot(dist, M, s=S, fig=fig, names=names,
                              marker=markers[event_type],
                              label=f'{EVENT_TYPES_PRINT[event_type]} Q{quality}',
                              **colorargs)

        dist = np.linspace(3, 50)
        magc_24 = M2_4(-219, dist)
        magc_HF = M2_4(-212.5, dist)
        plt.plot(dist, magc_24, label='M2.4(-219.0 dB)', color='C3')
        plt.plot(dist, magc_HF, label='M2.4(-212.5 dB)', color='C3', ls='--')

        plt.xlabel(xlabel)
        plt.ylabel('M2.4')
        plt.legend()

        if show:
            plt.show()
        else:
            return fig

    def plot_distance_hist(self, show=True):

        fig = plt.figure()

        bins = np.linspace(5 ** 2, 40 ** 2, 10) ** 0.5
        dists_all = [event.distance for event in self]
        dists_ABC = [event.distance for event in
                     self.select(quality=('A', 'B', 'C'))]
        dists_AB = [event.distance for event in
                     self.select(quality=('A', 'B'))]

        hist_all = np.histogram(dists_all, bins=bins)[0]
        hist_ABC = np.histogram(dists_ABC, bins=bins)[0]
        hist_AB = np.histogram(dists_AB, bins=bins)[0]

        for b1, b2, h1, h2, h3 in zip(bins[:-1], bins[1:], hist_all, hist_ABC,
                                      hist_AB):
            plt.plot([b1, b2], [h3, h3], color='C0', lw=1., marker='|')
            plt.plot([b1, b2], [h2, h2], color='C1', lw=1., marker='|')
            plt.plot([b1, b2], [h1, h1], color='C2', lw=1., marker='|')
            l3, = plt.plot([(b1+b2)/2], [h3], color='C0', marker='o', ms=8)
            l2, = plt.plot([(b1+b2)/2], [h2], color='C1', marker='o', ms=8)
            l1, = plt.plot([(b1+b2)/2], [h1], color='C2', marker='o', ms=8)

        plt.legend([l3, l2, l1], ['Quality B', 'Quality BC', 'Quality BCD'])
        plt.xlabel('distance / degree')
        plt.ylabel('# events per area')

        if show:
            plt.show()
        else:
            return fig

    def plot_distance_distribution_cumulative(self, fig=None, label=None,
                                              show=True):

        if fig is None:
            fig = plt.figure()
        ax = fig.gca()

        d = np.array(sorted([e.distance for e in self]))
        N = np.arange(len(d)) / len(d)
        ax.plot(d, N, label=label)

        ax.set_xlabel('distance / degree')
        ax.set_ylabel('cumulative relative distribution of events')

        if label is not None:
            ax.legend()

        if show:
            plt.show()
        else:
            return fig

    def plot_distance_distribution_density(
         self, fig=None,
         xlabel=f'distance / degree [vs = {CRUST_VS:3.1f} km/s, vp/vs = {CRUST_VP/CRUST_VS:3.1f}]',
         label=None, show=True, color=None, plot_event_marker=True):

        if fig is None:
            fig = plt.figure()
        ax = fig.gca()

        d = np.array(sorted([e.distance for e in self]))
        print(np.mean(d), np.std(d))

        if plot_event_marker:
            plt.plot(d, np.zeros(d.shape), '|', ms=20, color=color)

        # kde_factor = len(d) ** (-0.2)  # Scott's rule
        kde = stats.gaussian_kde(d)
        x = np.linspace(0., 50., 1000)
        pdf1 = kde(x)
        plt.plot(x, pdf1, color=color, label=label)

        kde = stats.gaussian_kde(d, weights=1./d**2)
        x = np.linspace(0., 50., 1000)
        pdf1 = kde(x)
        plt.plot(x, pdf1, color=color, label=label + ' (area weighted)', ls='--')

        # kde = stats.gaussian_kde(np.log10(d), weights=1./d**2)
        # x = np.linspace(1., 50, 1000.)
        # pdf1 = kde(np.log10(x))
        # pdf1 = pdf1 / pdf1.sum() * 20
        # plt.plot(x, pdf1, color=color, label=label, ls=':')

        plt.xlabel(xlabel)
        plt.ylabel('PDF estimate from Gaussian KDE')

        if label is not None:
            ax.legend()

        if show:
            plt.show()
        else:
            return fig

    def make_report(self,
                    dir_out: str = 'reports',
                    annotations: Annotations = None):
        """
        Create Magnitude report figure
        :param dir_out: Directory to write report to
        :param annotations: Annotations object; used to mark glitches,
                            if available
        """
        from os.path import exists as pexists
        for event in tqdm(self):
            for chan in ['Z', 'N', 'E']:
                fnam_report = pjoin(dir_out,
                                    'mag_report_%s_%s.html' %
                                    (event.name, chan))
                if not pexists(fnam_report):
                    event.make_report(fnam_out=fnam_report,
                                      chan=chan,
                                      annotations=annotations)
                else:
                    event.fnam_report[chan] = fnam_report

    def plot_spectra(self,
                     ymin: float = -240.,
                     ymax: float = -170.,
                     fits: dict = None,
                     df_mute: object = 1.07) -> None:
        """
        Create big 6xnevent overview plot of all spectra.
        :param ymin: minimum y in dB
        :param ymax: maximum y in dB
        :param df_mute: percentage to mute around 1 Hz
        """
        nevents = len(self.events)
        nevents_LF = len(self.select(event_type=['LF', 'BB']))
        nevents_HF = len(self.select(event_type=['HF', '24', 'VF']))
        nrows_HF = max(1, (nevents_HF + 1) // 2)
        nrows_LF = max(2, (nevents_LF + 1) // 2)
        nrows = nrows_HF + nrows_LF + 1
        print('nevents:   ', nevents)
        print('nevents_LF:', nevents_LF)
        print('nevents_HF:', nevents_HF)
        print('nrow_LF:', nrows_LF)
        print('nrow_HF:', nrows_HF)
        hr = []
        for i in range(0, nevents_HF // 2):
            hr.append(2)
        hr.append(1)
        for i in range(0, nevents_LF // 2):
            hr.append(2)
        print(hr)
        fig, ax = plt.subplots(nrows=nrows, ncols=6, figsize=(14, 10),
                               sharex='all', sharey='all',
                               gridspec_kw={'height_ratios': hr})
        fig_all, ax_all = plt.subplots(nrows=1, ncols=2,
                                       sharex='all', sharey='all',
                                       figsize=(12, 6))
        self.select(event_type=['HF', '24', 'VF']).plot_many_spectra(
            ax, ax_all, df_mute, fits, nevents_HF, nrows_HF,
            source=False, iaxoff=0)
        self.select(event_type=['HF', '24', 'VF']).plot_many_spectra(
            ax, ax_all, df_mute, fits, nevents_HF, nrows_HF,
            iaxoff=0)
        self.select(event_type=['LF', 'BB']).plot_many_spectra(
            ax, ax_all, df_mute, fits, nevents_LF, nrows_LF,
            iaxoff=nrows_HF + 1)

        self.select(event_type=['LF', 'BB']).plot_many_spectra(
            ax, ax_all, df_mute, fits, nevents_LF, nrows_LF,
            source=False, iaxoff=nrows_HF + 1)
        # The subplots that are abused for text
        for ax_param in ax[:, [2, -1]].flatten():
            ax_param.set_frame_on(True)
            ax_param.tick_params(axis=u'both', which=u'both', length=0)
            ax_param.patch.set_visible(False)
            plt.setp(ax_param.get_xticklabels(), visible=False)
            for sp in ax_param.spines.values():
                sp.set_visible(False)
            pass
        # The subplots that act as spacing between HF and LF
        ax_all[0].set_xscale('log')
        ax_all[0].set_xlim(0.03, 5)
        ax_all[0].set_title('vertical', fontsize=18)
        ax_all[1].set_title('sum(horizontals)', fontsize=18)
        ax_all[0].set_xlabel('frequency [Hz]', fontsize=16)
        ax_all[1].set_xlabel('frequency [Hz]', fontsize=16)
        ax_all[0].set_yticks((-140, -160, -180, -200, -220, -240))
        ax_all[0].set_yticklabels((-140, -160, -180, -200, -220, -240))
        ax_all[0].set_ylim(ymin, ymax)
        ax_all[0].legend()
        plt.close(fig_all)

        ax[0][0].set_xscale('log')
        ax[0][0].set_yticks((-140, -160, -180, -200, -220, -240))
        ax[0][0].set_yticklabels((-140, -160, -180, -200, -220, -240))
        ax[0][0].set_xlim(0.1, 8)
        ax[0][0].set_ylim(ymin, ymax)
        ax[0][0].set_title('vertical', fontsize=18)
        ax[0][1].set_title('horizontal', fontsize=18)
        ax[0][3].set_title('vertical', fontsize=18)
        ax[0][4].set_title('horizontal', fontsize=18)
        ax[nrows_HF + 1][0].set_title('vertical', fontsize=18)
        ax[nrows_HF + 1][1].set_title('horizontal', fontsize=18)
        ax[nrows_HF + 1][3].set_title('vertical', fontsize=18)
        ax[nrows_HF + 1][4].set_title('horizontal', fontsize=18)
        string = 'displacement PSD / (m$^2$/Hz) [dB]'
        ax[(nrows_HF) // 2][0].set_ylabel(string, fontsize=13)
        ax[nrows_HF + (nrows_LF + 1) // 2][0].set_ylabel(string,
                                                         fontsize=13)
        for a in [ax[-1][0], ax[-1][1], ax[-1][3], ax[-1][4]]:
            a.set_xlabel('frequency / Hz', fontsize=12)
        ax[-1][0].legend()  # bbox_to_anchor=(-0.4, 0.2))
        fig.subplots_adjust(top=0.95, bottom=0.06, left=0.08, right=0.985,
                            hspace=0.03, wspace=0.03)

        for ax_param in ax[nrows_HF, :].flatten():
            ax_param.set_frame_on(True)
            ax_param.tick_params(axis=u'both', which=u'both', length=0)
            ax_param.patch.set_visible(False)
            plt.setp(ax_param.get_xticklabels(), visible=False)
            for sp in ax_param.spines.values():
                sp.set_visible(False)
            pass

        fig.savefig('spectra_many_events.pdf')
        plt.show()

    def plot_many_spectra(self, ax, ax_all, df_mute, fits, nevents, nrows,
                          source=True, iaxoff=0):

        def f_c(M0, vs, ds):
            # Calculate corner frequency for event with M0,
            # assuming a stress drop ds
            return 4.9e-1 * vs * (ds / M0) ** (1 / 3)

        def M0(Mw):
            return 10 ** (Mw * 1.5 + 9.1)

        for a in ax_all:
            a.set_prop_cycle(plt.cycler('color',
                                        plt.cm.tab20(
                                            np.linspace(0, 1, nevents))))
        iax = iaxoff
        second = 0
        dists = []
        for event in self:
            if event.distance is not None:
                dists.append(event.distance)
            else:
                dists.append(30)
        order = np.argsort(dists)
        ievent = 0
        with open('time_windows_spectra.txt', 'a') as fid:
            for event in np.asarray(self.events)[order]:
                fid.write('%s, ' % event.name)
                ichan = 0
                if iax == nrows + iaxoff:
                    iax -= nrows
                    ichan = 3
                    second = 1
                if second == 1:
                    ichan = 3
                print('iax', iax, ' ichan', ichan, 'nrows', nrows, 'event', \
                      event.name)
                bodywave = False
                spectrum = event.spectra['noise']
                phase = fits[event.name]['phase']
                if len(spectrum) > 0:
                    plot_spectrum(ax, ax_all, df_mute, iax, ichan,
                                  spectrum, fmax=8., color='k', lw=2,
                                  label='noise')
                if 'S' in event.spectra:  # len(spectrum) > 0:
                    spectrum = event.spectra['S']
                    plot_spectrum(ax, ax_all, df_mute, iax, ichan,
                                  spectrum, fmax=8., color='r', lw=2,
                                  label='event')
                    # phase = 'S'
                    bodywave = True
                    fid.write('%s, ' % event.picks['S_spectral_start'])
                    fid.write('%s, ' % event.picks['S_spectral_end'])
                if 'P' in event.spectra and not bodywave:  # len(spectrum) > 0:
                    spectrum = event.spectra['P']
                    plot_spectrum(ax, ax_all, df_mute, iax, ichan,
                                  spectrum, fmax=8., color='r', lw=2,
                                  label='event')
                    # phase = 'P'
                    bodywave = True
                    fid.write('%s, ' % event.picks['P_spectral_start'])
                    fid.write('%s, ' % event.picks['P_spectral_end'])
                if 'all' in event.spectra and not bodywave:
                    spectrum = event.spectra['all']
                    plot_spectrum(ax, ax_all, df_mute, iax, ichan,
                                  spectrum, fmax=8., color='r', lw=2,
                                  label='total')
                    fid.write('%s, ' % event.picks['start'])
                    fid.write('%s, ' % event.picks['end'])
                    # phase = 'S'

                fid.write('%s, ' % event.picks['noise_start'])
                fid.write('%s, ' % event.picks['noise_end'])

                fid.write('\n')
                # if len(event.spectra_SP) > 0:
                #     if 'noise' in event.spectra_SP:
                #         spectrum = event.spectra_SP['noise']
                #         if len(spectrum) > 0:
                #             plot_spectrum(ax, ax_all, df_mute, iax, ichan, spectrum,
                #                           fmin=7., color='k')  # , label='noise')
                #     if 'P' in event.spectra_SP:
                #         spectrum = event.spectra_SP['P']
                #         if len(spectrum) > 0:
                #             plot_spectrum(ax, ax_all, df_mute, iax, ichan, spectrum,
                #                           fmin=7., color='b')  # , label='P-coda')
                #             bodywave = True
                #     if 'S' in event.spectra_SP:
                #         spectrum = event.spectra_SP['S']
                #         if len(spectrum) > 0:
                #             plot_spectrum(ax, ax_all, df_mute, iax, ichan, spectrum,
                #                           fmin=7., color='g')  # , label='S-code')
                #             bodywave = True
                #     spectrum = event.spectra_SP['all']
                #     if len(spectrum) > 0 and not bodywave:
                #         plot_spectrum(ax, ax_all, df_mute, iax, ichan, spectrum,
                #                       fmin=7., color='r')  # , label='total')

                if fits is not None:
                    if event.distance is None:
                        distance = 1600e3
                    else:
                        distance = event.distance * 55.e3
                    f = np.geomspace(0.01, 20., 100)
                    Mw = event.magnitude(mag_type='MFB')
                    if Mw is None:
                        Mw = 3.
                    A0 = fits[event.name]['A0'] if 'A0' in fits[event.name] \
                        else event.amplitudes['A0']

                    # phase = fits[event.name]['phase']
                    p_pred = pred_spec(freqs=f,
                                       ds=1e6,
                                       mag=Mw,
                                       # amp=fits[event.name]['A0'],
                                       amp=A0,
                                       phase=phase,
                                       Qm=fits[event.name]['Qm'],
                                       dist=distance)
                    if source:
                        stf_amp = 20 * np.log10(1 / (1 + (f / f_c(M0=M0(Mw),
                                                                  vs=4.0e3,
                                                                  ds=1e5)) ** 2))
                        p_pred += stf_amp

                    ax[iax, ichan].plot(f, p_pred, c='darkblue', lw=2,
                                        ls='dashed',
                                        label='pred. src\n+ Att.')
                    ax[iax, ichan + 1].plot(f, p_pred, c='darkblue', lw=2,
                                            ls='dashed',
                                            label='pred. src\n+ Att.')
                    s = '$M_W$[$M^m_F$]=%3.1f\nPhase=%s\ndist=%d deg\n$Q_{' \
                        'eff}$=%d\n$A_0$=%ddB' \
                        % \
                        (Mw, phase, distance / 55e3, fits[event.name]['Qm'], A0)
                    ax[iax, ichan + 2].text(x=0.15, y=0.15, s=s,
                                            fontsize=10,
                                            transform=ax[iax,
                                                         ichan + 2].transAxes)

                ax[iax, ichan].text(x=0.96, y=0.96, s=event.name,
                                    fontsize=12, horizontalalignment='right',
                                    verticalalignment='top',
                                    bbox=dict(facecolor='white', alpha=0.5),
                                    transform=ax[iax, ichan].transAxes)

                iax += 1
                ievent += 1

    def write_table(self,
                    fnam_out: str = 'overview.html') -> None:
        """
        Create HTML overview table for catalog
        :param fnam_out: filename to write to
        """
        from mqs_reports.create_table import write_html

        write_html(self, fnam_out=fnam_out)

    def get_event_count_table(self, style='html') -> str:
        """
        Create HTML event count table for catalog
        """

        import pandas as pd

        data = np.zeros((len(EVENT_TYPES), 5), dtype=int)

        for ie, event_type in enumerate(EVENT_TYPES):
            data[ie, 0] = len([e for e in self if e.mars_event_type == event_type])
            for iq, Q in enumerate('ABCD'):
                data[ie, iq+1] = len(
                    [e for e in self if (e.mars_event_type == event_type and
                                         e.quality == Q)])

        df = pd.DataFrame(data=data, columns=['total', 'A', 'B', 'C', 'D'])
        df.insert(loc=0, column='abbr.',
                  value=[f'{EVENT_TYPES_SHORT[e]}' for e in EVENT_TYPES])
        df.insert(loc=0, column='event type',
                  value=[f'{EVENT_TYPES_PRINT[e]}' for e in EVENT_TYPES])

        if style == 'html':
            return ('<H1>MQS events until %s</H1><br>' %
                    utct().strftime('%Y-%m-%dT%H:%M (UTC)') +
                    df.to_html(index=False, table_id='events_all',
                               col_space=40)
                   )
        elif style == 'latex':
            return df.to_latex(index=False)
        else:
            raise ValueError()<|MERGE_RESOLUTION|>--- conflicted
+++ resolved
@@ -12,6 +12,7 @@
 from typing import Union
 
 import matplotlib.ticker
+import matplotlib.pylab as pl
 import numpy as np
 from mars_tools.insight_time import solify
 from matplotlib import pyplot as plt
@@ -22,12 +23,7 @@
 from tqdm import tqdm
 
 from mqs_reports.annotations import Annotations
-<<<<<<< HEAD
-from mqs_reports.event import Event, EVENT_TYPES, RADIUS_MARS, CRUST_VS, \
-    CRUST_VP
-=======
 from mqs_reports.event import Event, EVENT_TYPES_PRINT, EVENT_TYPES_SHORT, EVENT_TYPES, RADIUS_MARS, CRUST_VS, CRUST_VP
->>>>>>> 1009f2ea
 from mqs_reports.magnitudes import M2_4, lorenz_att
 from mqs_reports.scatter_annot import scatter_annot
 from mqs_reports.snr import calc_stalta
@@ -550,17 +546,17 @@
         # lable, limit, ticks
         plt.xlabel(f'time after {"S" if shift_to_S else "P"}g / s')
         plt.xlim(-pre_time - 300, None)
-        # plt.yticks([], [])
+        #plt.yticks([], [])
 
         if show:
             plt.show()
         else:
             return fig
 
-    def plot_HF_spectra(self, SNR=2., tooltip=False, component='Z',
+    def plot_HF_spectra(self, SNR=2., tooltip=False, component='Z', fmin=0.7,
                         quality='B', event_type=['2.4_HZ', 'HIGH_FREQUENCY',
                                                  'VERY_HIGH_FREQUENCY'],
-                        fmin=0.7, fmax=10., use_SP=False, fig=None, show=True):
+                        fmax=10., use_SP=False, fig=None, show=True):
         from mpldatacursor import datacursor
         if fig is None:
             fig = plt.figure()
@@ -819,14 +815,15 @@
         else:
             return fig
 
+
     def plot_magnitude_distance(
-            self, mag_type='m2.4',
-            colors={'2.4_HZ': 'C1', 'HIGH_FREQUENCY': 'C2',
-                    'VERY_HIGH_FREQUENCY': 'C0'},
-            markers={'2.4_HZ': 'o', 'HIGH_FREQUENCY': 'o',
-                     'VERY_HIGH_FREQUENCY': '^'},
-            xlabel=f'distance / degree [vs = {CRUST_VS:3.1f} km/s, vp/vs = {CRUST_VP / CRUST_VS:3.1f}]',
-            markersize={'A': 100, 'B': 50, 'C': 25, 'D': 5},
+         self, mag_type='m2.4',
+         colors={'2.4_HZ': 'C1', 'HIGH_FREQUENCY': 'C2',
+                 'VERY_HIGH_FREQUENCY': 'C0'},
+         markers={'2.4_HZ': 'o', 'HIGH_FREQUENCY': 'o',
+                  'VERY_HIGH_FREQUENCY': '^'},
+         xlabel=f'distance / degree [vs = {CRUST_VS:3.1f} km/s, vp/vs = {CRUST_VP/CRUST_VS:3.1f}]',
+         markersize={'A': 100, 'B': 50, 'C': 25, 'D': 5},
          markerfill={'A': True, 'B': True, 'C': False, 'D': False},
          fig=None, show=True):
 
