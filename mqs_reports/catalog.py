#!/usr/bin/env python
# -*- coding: utf-8 -*-
'''

:copyright:
    Simon Stähler (mail@simonstaehler.com), 2019
:license:
    None
'''

from obspy.signal.filter import envelope
from os.path import join as pjoin

import numpy as np
from mars_tools.insight_time import solify
from matplotlib import pyplot as plt
from obspy import UTCDateTime as utct
from tqdm import tqdm

from mqs_reports.scatter_annot import scatter_annot


class Catalog:
    def __init__(self,
                 fnam_quakeml='catalog.xml',
                 quality=('A', 'B', 'C'),
                 type_select='all'):
        """
        Class to hold catalog of multiple events. Initialized from QuakeML
        with Mars extensions.
        :param fnam_quakeml: Path to QuakeML file
        :param quality: Desired event quality
        :param type_select: Desired event types. Either direct type or
                            "all" for BB, HF and LF
                            "higher" for HF and BB
                            "lower" for LF and BB
        """
        from mqs_reports.read_BED_Mars import read_QuakeML_BED

        if type_select == 'all':
            type_des = ['BROADBAND',
                        'HIGH_FREQUENCY',
                        'LOW_FREQUENCY',
                        '2.4_HZ']
        elif type_select == 'higher':
            type_des = ['HIGH_FREQUENCY',
                        'BROADBAND']
        elif type_select == 'lower':
            type_des = ['LOW_FREQUENCY',
                        'BROADBAND']
        elif isinstance(type_select, list):
            type_des = type_select
        else:
<<<<<<< HEAD
            type_des = [type_select]

=======
            if len(type_select) == 1:
                type_des = [type_select]
            else:
                type_des = type_select
>>>>>>> d82b01f3
        self.types = type_des
        self.events = read_QuakeML_BED(fnam=fnam_quakeml,
                                       event_type=type_des,
                                       quality=quality,
                                       phase_list=['start', 'end',
                                                   'P', 'S',
                                                   'Pg', 'Sg',
                                                   'Peak_M2.4',
                                                   'Peak_MbP',
                                                   'Peak_MbS',
                                                   'noise_start', 'noise_end',
                                                   'P_spectral_start',
                                                   'P_spectral_end',
                                                   'S_spectral_start',
                                                   'S_spectral_end'])


    def calc_spectra(self, winlen_sec):
        for event_name, event in tqdm(self.events.items()):
            event.calc_spectra(winlen_sec=winlen_sec)

    def read_waveforms(self, inv, kind, sc3dir):
        for event_name, event in tqdm(self.events.items()):
            event.read_waveforms(inv=inv, kind=kind, sc3dir=sc3dir)

    def plot_pickdiffs(self, pick1_X, pick2_X, pick1_Y, pick2_Y, vX=None,
                       vY=None, fig=None, show=True, **kwargs):
        times_X = []
        times_Y = []
        names = []
        for name, event in self.events.items():
            try:
                # Remove events that do not have all four picks
                for pick in [pick1_X, pick1_Y, pick2_X, pick2_Y]:
                    assert not event.picks[pick] == ''
            except:
                print('One or more picks missing for event %s' % (name))
            else:
                times_X.append(utct(event.picks[pick1_X]) -
                               utct(event.picks[pick2_X]))
                times_Y.append(utct(event.picks[pick1_Y]) -
                               utct(event.picks[pick2_Y]))
                names.append(name)

        if fig is None:
            fig = plt.figure()

        if vX is not None:
            times_X = np.asarray(times_X) * vX
        if vY is not None:
            times_Y = np.asarray(times_Y) * vY

        fig, ax = scatter_annot(times_X, times_Y, fig=fig,
                                names=names,
                                **kwargs)
        if vX is None:
            ax.set_xlabel('$T_{%s} - T_{%s}$' % (pick1_X, pick2_X))
        else:
            ax.set_xlabel('distance / km (from %s-%s)' % (pick1_X, pick2_X))
        if vY is None:
            ax.set_ylabel('$T_{%s} - T_{%s}$' % (pick1_Y, pick2_Y))
        else:
            ax.set_ylabel('distance / km (from %s-%s)' % (pick1_Y, pick2_Y))

        if show:
            plt.show()


    def plot_pickdiff_over_time(self, pick1_Y, pick2_Y, vY=None,
                                fig=None, show=True, **kwargs):
        times_X = []
        times_Y = []
        names = []
        for name, event in self.events.items():
            try:
                # Remove events that do not have all four picks
                for pick in [pick1_Y, pick2_Y, 'start']:
                    assert not event.picks[pick] == ''
            except:
                print('One or more picks missing for event %s' % (name))
            else:
                times_X.append(float(solify(utct(event.picks['start']))) /
                                     86400.)
                times_Y.append(utct(event.picks[pick1_Y]) -
                               utct(event.picks[pick2_Y]))
                names.append(name)

        if fig is None:
            fig = plt.figure()

        if vY is not None:
            times_Y = np.asarray(times_Y) * vY

        fig, ax = scatter_annot(times_X, times_Y, fig=fig,
                                names=names, **kwargs)

        ax.set_xlabel('Sol')
        if vY is None:
            ax.set_ylabel('$T_{%s} - T_{%s}$' % (pick1_Y, pick2_Y))
        else:
            ax.set_ylabel('distance / km (from %s-%s)' % (pick1_Y, pick2_Y))

        if show:
            plt.show()

<<<<<<< HEAD
    def plot_24_alignment(self, show=True, pre_time=120., post_time=120.,
                          fmax_filt=2.7, fmin_filt=2.1, envelope_window=100.,
                          amp_fac=2., show_picks=True,
                          colors={'2.4_HZ': 'C1', 'HIGH_FREQUENCY': 'C2'},
                          linestyle={'A': '-', 'B': '-', 'C': '--', 'D': ':'}):
        events = []
        for name, event in self.events.items():
            try:
                # Remove events that do not have all picks
                for pick in ['Pg', 'Sg', 'end', 'noise_start', 'noise_end']:
                    assert not event.picks[pick] == ''
            except:
                print('One or more picks missing for event %s' % (name))
            else:
                events.append(event)

        # compute TP - TS to sort by distance
        tt_PgSg = np.array([(utct(event.picks['Sg']) -
                             utct(event.picks['Pg'])) for event in events])
        sorted_ids = np.argsort(tt_PgSg)

        def _envelope(tr):
            tr_env = tr.copy()
            tr_env.data = envelope(tr_env.data)

            w = np.ones(int(envelope_window / tr.stats.delta))
            w /= w.sum()
            tr_env.data = np.convolve(tr_env.data, w, 'valid')

            return tr_env

        for k, i in enumerate(sorted_ids):
            event = events[i]
            tt = tt_PgSg[i]
            duration = utct(event.picks['end']) - utct(event.picks['Pg'])

            # slice to time window
            trZ = event.waveforms_VBB.select(channel='??Z')[0].copy()
            starttime = utct(event.picks['Pg']) - pre_time - envelope_window
            endtime = utct(event.picks['end']) + post_time + envelope_window

            if (starttime - trZ.stats.starttime) < 0.:
                print(event.name, ': starttime problem')
                start_shift = - (starttime - trZ.stats.starttime)
            else:
                start_shift = 0.

            if (endtime - trZ.stats.endtime) > 0.:
                print(event.name, ': endtime problem')

            trZ = trZ.slice(starttime=starttime, endtime=endtime)

            # noise time window
            trZ_noise = event.waveforms_VBB.select(channel='??Z')[0].copy()
            starttime = utct(event.picks['noise_start'])
            endtime = utct(event.picks['noise_end'])
            trZ_noise = trZ_noise.slice(starttime=starttime, endtime=endtime)

            # detrend + filter
            for tr in [trZ, trZ_noise]:
                tr.detrend()
                tr.filter('lowpass', freq=fmax_filt, corners=8)
                tr.filter('highpass', freq=fmin_filt, corners=8)

            # compute envelopes
            trZ_env = _envelope(trZ)
            trZ_noise_env = _envelope(trZ_noise)

            # get max during the event for scaling
            trZ_env_event = trZ_env.slice(starttime=utct(event.picks['Pg']),
                                          endtime=utct(event.picks['end']))

            scaling = trZ_env_event.data.max()
            trZ_env.data /= scaling
            trZ_noise_env.data /= scaling

            # setup plotting variables
            X = trZ_env.times() - pre_time + start_shift
            #Y = trZ_env.data * amp_fac + k
            #Y0 = np.median(trZ_noise_env.data) * amp_fac + k
            Y = (trZ_env.data - np.median(trZ_noise_env.data)) * amp_fac + k
            Y0 = k

            # downsample to speed up plotting
            X = X[::10]
            Y = Y[::10]

            plt.plot(X, Y, color=colors[event.mars_event_type],
                     ls=linestyle[event.quality])

            # fill between noise amplitude estimate and envelope
            plt.fill_between(X, Y0, Y,  where=((Y>=Y0) * (X>0) * (X<duration)),
                             color='lightgray', alpha=1., zorder=-20)

            if show_picks:
                plt.plot([tt, tt], [k, k+0.8], color='C8')
                plt.plot([duration, duration], [k, k+0.8], color='C9')

            # plot noise
            X = trZ_noise_env.times()
            X = X - pre_time - 200 - X[-1]
            Y = trZ_noise_env.data * amp_fac + k
            X = X[::10]
            Y = Y[::10]
            plt.plot(X, Y, color='k')

            plt.text(-pre_time, k + 0.5, event.name + ' ',
                     ha='right', va='center')

        plt.axvline(0, color='C4')

        plt.xlabel('time after Pg / s')
        plt.xlim(-pre_time - 200, None)
        plt.yticks([], [])

        plt.show()


    def make_report(self, dir_out='reports'):
=======
    def make_report(self, dir_out='reports', annotations=None):
>>>>>>> d82b01f3
        from os.path import exists as pexists
        for name, event in tqdm(self.events.items()):
            fnam_report = pjoin(dir_out,
                                'mag_report_%s.html' %
                                name)
            if not pexists(fnam_report):
                event.make_report(fnam_out=fnam_report,
                                  annotations=annotations)
            else:
                event.fnam_report = fnam_report

    def plot_spectra(self, event_list='all', ymin=-240, ymax=-170,
                     df_mute=1.07):
        nevents = len(self.events)
        nrows = max(2, (nevents + 1) // 2)
        fig, ax = plt.subplots(nrows=nrows, ncols=6, figsize=(14, 10),
                               sharex='all', sharey='all')
        fig_all, ax_all = plt.subplots(nrows=1, ncols=2,
                                       sharex='all', sharey='all',
                                       figsize=(12, 6))
        iax = 0
        second = 0
        for a in ax_all:
            a.set_prop_cycle(plt.cycler('color',
                                        plt.cm.tab20(np.linspace(0, 1, nevents))))
        ievent = 0
        for event_name, event in self.events.items():
            ichan = 0
            if iax == nrows:
                iax -= nrows
                ichan = 3
                second = 1
            if second == 1:
                ichan = 3

            bodywave = False
            spectrum = event.spectra['noise']
            if len(spectrum) > 0:
                plot_spectrum(ax, ax_all, df_mute, iax, ichan,
                              spectrum, fmax=8., color='k', label='noise')
            spectrum = event.spectra['P']
            if len(spectrum) > 0:
                plot_spectrum(ax, ax_all, df_mute, iax, ichan,
                              spectrum, fmax=8., color='b', label='P-coda')
                bodywave = True
            spectrum = event.spectra['S']
            if len(spectrum) > 0:
                plot_spectrum(ax, ax_all, df_mute, iax, ichan,
                              spectrum, fmax=8., color='g', label='S-code')
                bodywave = True
            spectrum = event.spectra['all']
            if len(spectrum) > 0 and not bodywave:
                plot_spectrum(ax, ax_all, df_mute, iax, ichan,
                              spectrum, fmax=8., color='r', label='total')

            if len(event.spectra_SP) > 0:
                if 'noise' in event.spectra_SP:
                    spectrum = event.spectra_SP['noise']
                    if len(spectrum) > 0:
                        plot_spectrum(ax, ax_all, df_mute, iax, ichan, spectrum,
                                      fmin=7., color='k')  # , label='noise')
                if 'P' in event.spectra_SP:
                    spectrum = event.spectra_SP['P']
                    if len(spectrum) > 0:
                        plot_spectrum(ax, ax_all, df_mute, iax, ichan, spectrum,
                                      fmin=7., color='b')  # , label='P-coda')
                        bodywave = True
                if 'S' in event.spectra_SP:
                    spectrum = event.spectra_SP['S']
                    if len(spectrum) > 0:
                        plot_spectrum(ax, ax_all, df_mute, iax, ichan, spectrum,
                                      fmin=7., color='g')  # , label='S-code')
                        bodywave = True
                spectrum = event.spectra_SP['all']
                if len(spectrum) > 0 and not bodywave:
                    plot_spectrum(ax, ax_all, df_mute, iax, ichan, spectrum,
                                  fmin=7., color='r')  # , label='total')

            ax[iax, ichan + 2].legend()
            ax[iax, ichan].text(x=0.55, y=0.75, s=event_name,
                                fontsize=14,
                                transform=ax[iax, ichan].transAxes)

            iax += 1
            ievent += 1

        ax_all[0].set_xscale('log')
        ax_all[0].set_xlim(0.03, 5)
        ax_all[0].set_title('vertical', fontsize=18)
        ax_all[1].set_title('sum(horizontals)', fontsize=18)
        ax_all[0].set_xlabel('frequency [Hz]', fontsize=16)
        ax_all[1].set_xlabel('frequency [Hz]', fontsize=16)
        ax_all[0].set_yticks((-140, -160, -180, -200, -220, -240))
        ax_all[0].set_yticklabels((-140, -160, -180, -200, -220, -240))
        ax_all[0].set_ylim(ymin, ymax)
        ax_all[0].legend()
        ax[0][0].set_xscale('log')
        ax[0][0].set_yticks((-140, -160, -180, -200, -220, -240))
        ax[0][0].set_yticklabels((-140, -160, -180, -200, -220, -240))
        ax[0][0].set_xlim(0.1, 20)
        ax[0][0].set_ylim(ymin, ymax)
        ax[0][0].set_title('vertical', fontsize=18)
        ax[0][1].set_title('north/south', fontsize=18)
        ax[0][2].set_title('east/west', fontsize=18)
        ax[0][3].set_title('vertical', fontsize=18)
        ax[0][4].set_title('north/south', fontsize=18)
        ax[0][5].set_title('east/west', fontsize=18)
        fig.subplots_adjust(bottom=0.05, top=0.95, wspace=0.05, hspace=0.05,
                            left=0.1, right=0.98)

        string = 'displacement PSD [m$^2$]/Hz'
        ax[(nevents + 1) // 4][0].set_ylabel(string, fontsize=13)
        for a in [ax[-1][1], ax[-1][4]]:
            a.set_xlabel('frequency / Hz', fontsize=12)
        ax[-1][-1].legend()
        plt.tight_layout()

        plt.show()

    def write_table(self, fnam_out='overview.html'):
        from mqs_reports.create_table import write_html

        write_html(self, fnam_out=fnam_out)

def plot_spectrum(ax, ax_all, df_mute, iax, ichan, spectrum,
                  fmin=0.1, fmax=100.,
                  **kwargs):
    f = spectrum['f']
    for chan in ['Z', 'N', 'E']:
        try:
            p = spectrum['p_' + chan]
        except(KeyError):
            continue
        else:
            bol_1Hz_mask = np.array(
                (np.array((f > fmin, f < fmax)).all(axis=0),
                 np.array((f < 1. / df_mute,
                           f > df_mute)).any(axis=0))
                ).all(axis=0)

            ax[iax, ichan].plot(f[bol_1Hz_mask],
                                10 * np.log10(p[bol_1Hz_mask]),
                                **kwargs)
            bol_1Hz_mask = np.invert(bol_1Hz_mask)
            p = np.ma.masked_where(condition=bol_1Hz_mask, a=p,
                                   copy=False)

            if ichan % 3 == 0:
                ax_all[ichan % 3].plot(f,
                                       10 * np.log10(p),
                                       lw=0.5, c='lightgrey', zorder=1)
            elif ichan % 3 == 1:
                tmp2 = p
            elif ichan % 3 == 2:
                ax_all[ichan % 3 - 1].plot(f,
                                           10 * np.log10(tmp2 + p),
                                           lw=0.5, c='lightgrey', zorder=1)
            ichan += 1<|MERGE_RESOLUTION|>--- conflicted
+++ resolved
@@ -48,18 +48,11 @@
         elif type_select == 'lower':
             type_des = ['LOW_FREQUENCY',
                         'BROADBAND']
-        elif isinstance(type_select, list):
-            type_des = type_select
         else:
-<<<<<<< HEAD
-            type_des = [type_select]
-
-=======
             if len(type_select) == 1:
                 type_des = [type_select]
             else:
                 type_des = type_select
->>>>>>> d82b01f3
         self.types = type_des
         self.events = read_QuakeML_BED(fnam=fnam_quakeml,
                                        event_type=type_des,
@@ -85,6 +78,7 @@
         for event_name, event in tqdm(self.events.items()):
             event.read_waveforms(inv=inv, kind=kind, sc3dir=sc3dir)
 
+
     def plot_pickdiffs(self, pick1_X, pick2_X, pick1_Y, pick2_Y, vX=None,
                        vY=None, fig=None, show=True, **kwargs):
         times_X = []
@@ -106,7 +100,6 @@
 
         if fig is None:
             fig = plt.figure()
-
         if vX is not None:
             times_X = np.asarray(times_X) * vX
         if vY is not None:
@@ -165,7 +158,6 @@
         if show:
             plt.show()
 
-<<<<<<< HEAD
     def plot_24_alignment(self, show=True, pre_time=120., post_time=120.,
                           fmax_filt=2.7, fmin_filt=2.1, envelope_window=100.,
                           amp_fac=2., show_picks=True,
@@ -284,10 +276,7 @@
         plt.show()
 
 
-    def make_report(self, dir_out='reports'):
-=======
     def make_report(self, dir_out='reports', annotations=None):
->>>>>>> d82b01f3
         from os.path import exists as pexists
         for name, event in tqdm(self.events.items()):
             fnam_report = pjoin(dir_out,
