--- conflicted
+++ resolved
@@ -137,16 +137,8 @@
         for event in tqdm(self):
             event.read_waveforms(inv=inv, kind=kind, sc3dir=sc3dir)
 
-<<<<<<< HEAD
-    def plot_pickdiffs(self,
-                       pick1_X, pick2_X,
-                       pick1_Y, pick2_Y, vX=None,
-                       vY=None, fig=None, **kwargs):
-=======
-
     def plot_pickdiffs(self, pick1_X, pick2_X, pick1_Y, pick2_Y, vX=None,
                        vY=None, fig=None, show=True, **kwargs):
->>>>>>> 43ed6caa
         times_X = []
         times_Y = []
         names = []
@@ -185,6 +177,7 @@
 
         if show:
             plt.show()
+
 
     def plot_pickdiff_over_time(self, pick1_Y, pick2_Y, vY=None,
                                 fig=None, show=True, **kwargs):
@@ -219,34 +212,22 @@
             ax.set_ylabel('$T_{%s} - T_{%s}$' % (pick1_Y, pick2_Y))
         else:
             ax.set_ylabel('distance / km (from %s-%s)' % (pick1_Y, pick2_Y))
-
-        if show:
+        if fig is None:
             plt.show()
 
-<<<<<<< HEAD
-    def make_report(self,
-                    dir_out: str = 'reports',
-                    annotations: Annotations = None):
-        """
-        Create Magnitude report figure
-        :param dir_out: Directory to write report to
-        :param annotations: Annotations object; used to mark glitches,
-                            if available
-        """
-=======
     def plot_24_alignment(self, show=True, pre_time=120., post_time=120.,
                           fmax_filt=2.7, fmin_filt=2.1, envelope_window=100.,
                           amp_fac=2., show_picks=True,
                           colors={'2.4_HZ': 'C1', 'HIGH_FREQUENCY': 'C2'},
                           linestyle={'A': '-', 'B': '-', 'C': '--', 'D': ':'}):
         events = []
-        for name, event in self.events.items():
+        for event in self:
             try:
                 # Remove events that do not have all picks
                 for pick in ['Pg', 'Sg', 'end', 'noise_start', 'noise_end']:
                     assert not event.picks[pick] == ''
             except:
-                print('One or more picks missing for event %s' % (name))
+                print('One or more picks missing for event %s' % (event.name))
             else:
                 events.append(event)
 
@@ -351,9 +332,15 @@
 
         plt.show()
 
-
-    def make_report(self, dir_out='reports', annotations=None):
->>>>>>> 43ed6caa
+    def make_report(self,
+                    dir_out: str = 'reports',
+                    annotations: Annotations = None):
+        """
+        Create Magnitude report figure
+        :param dir_out: Directory to write report to
+        :param annotations: Annotations object; used to mark glitches,
+                            if available
+        """
         from os.path import exists as pexists
         for event in tqdm(self):
             fnam_report = pjoin(dir_out,
