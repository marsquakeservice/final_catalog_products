#!/usr/bin/env python
# -*- coding: utf-8 -*-
"""

:copyright:
    Simon Stähler (mail@simonstaehler.com), 2019
:license:
    None
"""

from os.path import join as pjoin, exists as pexists
from typing import Union

import matplotlib.pylab as pl
import matplotlib.ticker
import numpy as np
from matplotlib import pyplot as plt
from matplotlib.lines import Line2D
from obspy import UTCDateTime as utct
from obspy.geodetics.base import degrees2kilometers
from scipy import stats
from tqdm import tqdm

from mqs_reports.annotations import Annotations
from mqs_reports.event import Event, EVENT_TYPES_PRINT, EVENT_TYPES_SHORT, \
    EVENT_TYPES, RADIUS_MARS, CRUST_VS, CRUST_VP
from mqs_reports.magnitudes import lorentz_att
from mqs_reports.scatter_annot import scatter_annot
from mqs_reports.snr import calc_stalta
from mqs_reports.utils import plot_spectrum, envelope_smooth, pred_spec, solify


class Catalog:
    def __init__(self,
                 events=None,
                 fnam_quakeml='catalog.xml',
                 quality=('A', 'B', 'C'),
                 type_select='all'):
        """
        Class to hold catalog of multiple events. Initialized from
        dictionary with Events or QuakeML with Mars extensions.
        :param events: dictionary of events. If not set, the events are read
                       from QuakeML file
        :param event_tmp_dir: temporary directory for waveform files
        :param fnam_quakeml: Path to QuakeML file
        :param quality: Desired event quality
        :param type_select: Desired event types. Either direct type or
                            "all" for BB, HF and LF
                            "higher" for HF and BB
                            "lower" for LF and BB
        """
        from mqs_reports.read_BED_Mars import read_QuakeML_BED
        self.events = []
        if events is None:
            if type_select == 'all':
                type_des = EVENT_TYPES
            elif type_select == 'noSF':
                type_des = ['HIGH_FREQUENCY',
                            'VERY_HIGH_FREQUENCY',
                            'LOW_FREQUENCY',
                            '2.4_HZ',
                            'BROADBAND']
            elif type_select == 'higher':
                type_des = ['HIGH_FREQUENCY',
                            'BROADBAND']
            elif type_select == 'lower':
                type_des = ['LOW_FREQUENCY',
                            'BROADBAND']
            elif isinstance(type_select, str):
                type_des = [type_select]
            elif isinstance(type_select, list):
                type_des = type_select
            else:
                raise ValueError
            if quality == 'all':
                quality = ('A', 'B', 'C', 'D')
            self.types = type_des
            self.events.extend(read_QuakeML_BED(fnam=fnam_quakeml,
                                                event_type=type_des,
                                                quality=quality,
                                                phase_list=['start', 'end',
                                                            'P', 'S',
                                                            'Pg', 'Sg',
                                                            'Peak_M2.4',
                                                            'Peak_MbP',
                                                            'Peak_MbS',
                                                            'x1', 'x2', 'x3',
                                                            'noise_start',
                                                            'noise_end',
                                                            'P_spectral_start',
                                                            'P_spectral_end',
                                                            'S_spectral_start',
                                                            'S_spectral_end']))
        else:
            if isinstance(events, Event):
                events = [events]
            if events:
                self.events.extend(events)
        pass

    def __len__(self):
        return len(self.events)

    def __iter__(self):
        return list(self.events).__iter__()

    def __add__(self, other):
        if isinstance(other, Event):
            other = Catalog([other])
        if not isinstance(other, Catalog):
            raise TypeError
        events = self.events + other.events
        return self.__class__(events=events)

    def __str__(self, extended=False):
        out = str(len(self.events)) + ' Events(s) in Catalog:\n'

        for event_type in EVENT_TYPES:
            n = len([e for e in self if e.mars_event_type == event_type])
            out += f'\n    {n:4d} {event_type} events:\n        '

            for Q in 'ABCD':
                nQ = len([e for e in self
                          if (e.mars_event_type == event_type and
                              e.quality == Q)])
                out += f'{nQ:4d} {Q} '

        out += '\n\n'

        if len(self.events) <= 20 or extended is True:
            out = out + "\n".join([str(_i) for _i in self])
        else:
            out = out + "\n" + self.events[0].__str__() + "\n" + \
                  '...\n(%i other events)\n...\n' % (len(self.events) - 2) + \
                  self.events[-1].__str__() + '\n\n[Use "print(' + \
                  'Catalog.__str__(extended=True))" to print all Events]'
        out += '\n'
        return out

    def origin_vs_start_time(self):
        dt = [(ev.name, utct(ev.picks['start']) - ev.origin_time)
              for ev in self]

        dt = sorted(dt, key=lambda x: x[1], reverse=True)

        for item in dt:
            print(item[0], item[1])


    def select(self,
               name: Union[tuple, list, str] = None,
               event_type: Union[tuple, list, str] = None,
               quality: Union[tuple, list, str] = None,
               distmin: float = None,
               distmax: float = None,
               starttime: utct = None,
               endtime: utct = None,
               ):
        """
        Return new Catalog object only with the events that match the given
        criteria (e.g. all with name=="S026?a").
        Criteria can either be given as string with wildcards or as tuple of
        allowed values.
        :param name: Name of the event ("SXXXXy")
        :param event_type: two-letter acronym "BB", "LF", "HF", "24", "VF, "SF"
        :param quality: A to D
        :param distmin: minimum distance (in degree)
        :param distmax: maximum distance (in degree)
        :param starttime: minimum origin time (in UTC)
        :param endtime: maximum origin time (in UTC)
        :return:
        """
        from fnmatch import fnmatch
        events = []
        for event in self:
            # skip event if any given criterion is not matched
            if name is not None:
                if type(name) in (tuple, list):
                    if event.name not in name:
                        continue
                else:
                    if not fnmatch(event.name, name):
                        continue

            if event_type is not None:
                if type(event_type) in (tuple, list):
                    if (event.mars_event_type_short not in event_type and
                         event.mars_event_type not in event_type):
                        continue
                else:
                    if (not fnmatch(event.mars_event_type_short, event_type)
                            and not fnmatch(event.mars_event_type, event_type)):
                        continue

            if quality is not None:
                if type(quality) in (tuple, list):
                    if event.quality not in quality:
                        continue
                else:
                    if not fnmatch(event.quality, quality):
                        continue

            if distmin is not None:
                if event.distance is None or event.distance < distmin:
                    continue

            if distmax is not None:
                if event.distance is None or event.distance > distmax:
                    continue

            if starttime is not None:
                if event.starttime < starttime:
                    continue

            if endtime is not None:
                if event.endtime > endtime:
                    continue

            events.append(event)
        return self.__class__(events=events)

    def load_distances(self, fnam_csv, overwrite=False):
        for event in self:
            event.load_distance_manual(fnam_csv,
                                       overwrite=overwrite)

    def calc_spectra(self, winlen_sec: float, detick_nfsamp=0) -> None:
        """
        Add spectra to each Event object in Catalog.
        Spectra are stored in dictionaries
            event.spectra for VBB
            event.spectra_SP for SP
        Spectra are calculated separately for time windows "noise", "all",
        "P" and "S". If any of the necessary picks is missing, this entry is
        set to None.
        :param winlen_sec: window length for Welch estimator
        """
        for event in tqdm(self):
            event.calc_spectra(winlen_sec=winlen_sec,
                               detick_nfsamp=detick_nfsamp)

    def save_magnitudes(self, fnam, version='Giardini2020', verbose=False):
        mags = []
        for event in self:
            mags.append([event.name,
                         event.magnitude(mag_type='mb_P', version=version, verbose=verbose),
                         event.magnitude(mag_type='mb_S', version=version, verbose=verbose),
                         event.magnitude(mag_type='m2.4', version=version, verbose=verbose),
                         event.magnitude(mag_type='MFB', version=version, verbose=verbose)
                         ])
        np.savetxt(fnam, mags, fmt=('%s'))

    def read_waveforms(self,
                       inv,
                       sc3dir: str,
                       event_tmp_dir='./events',
                       kind: str = 'DISP') -> None:
        """
        Wrapper to check whether local copy of corrected waveform exists and
        read it from sc3dir otherwise (and create local copy)
        :param inv: Obspy.Inventory to use for instrument correction
        :param sc3dir: path to data, in SeisComp3 directory structure
        :param kind: 'DISP', 'VEL' or 'ACC'. Note that many other functions
                     expect the data to be in displacement
        """
        for event in tqdm(self):
            event.read_waveforms(inv=inv, kind=kind, sc3dir=sc3dir,
                                 event_tmp_dir=event_tmp_dir)

    def plot_pickdiffs(
         self, pick1_X, pick2_X, pick1_Y, pick2_Y, vX=None, vY=None, fig=None,
         colors={'2.4_HZ': 'C1', 'HIGH_FREQUENCY': 'C2'},
         markersize={'A': 100, 'B': 50, 'C': 25, 'D': 5},
         markerfill={'A': True, 'B': True, 'C': False, 'D': False},
         show=True):

        if fig is None:
            fig = plt.figure()

        for event_type in ['2.4_HZ', 'HIGH_FREQUENCY']:
            for quality in 'ABCD':
                cat = self.select(quality=quality, event_type=event_type)
                times_X = []
                times_Y = []
                names = []
                S = []

                for event in cat:
                    try:
                        # Remove events that do not have all four picks
                        for pick in [pick1_X, pick1_Y, pick2_X, pick2_Y]:
                            assert not event.picks[pick] == ''
                    except AssertionError:
                        print('One or more picks missing for event %s' % event.name)
                    else:
                        times_X.append(utct(event.picks[pick1_X]) -
                                       utct(event.picks[pick2_X]))
                        times_Y.append(utct(event.picks[pick1_Y]) -
                                       utct(event.picks[pick2_Y]))
                        names.append(event.name)
                        S.append(markersize[event.quality])

                if len(names) == 0:
                    continue

                if vX is not None:
                    times_X = np.asarray(times_X) * vX
                if vY is not None:
                    times_Y = np.asarray(times_Y) * vY

                if markerfill[quality]:
                    colorargs = {'c': colors[event_type]}
                else:
                    colorargs = {'edgecolors': colors[event_type],
                                 'facecolor': 'none'}

                fig, ax = scatter_annot(times_X, times_Y, s=S, fig=fig,
                                        names=names,
                                        label=f'{event_type}, {quality}',
                                        **colorargs)
        if vX is None:
            ax.set_xlabel('$T_{%s} - T_{%s}$' % (pick1_X, pick2_X))
        else:
            ax.set_xlabel('distance / km (from %s-%s)' % (pick1_X, pick2_X))
        if vY is None:
            ax.set_ylabel('$T_{%s} - T_{%s}$' % (pick1_Y, pick2_Y))
        else:
            ax.set_ylabel('distance / km (from %s-%s)' % (pick1_Y, pick2_Y))

        if show:
            plt.show()


    def plot_pickdiff_over_time(
         self, pick1_Y, pick2_Y, vY=None, fig=None,
         colors={'2.4_HZ': 'C1', 'HIGH_FREQUENCY': 'C2'},
         markersize={'A': 100, 'B': 50, 'C': 25, 'D': 5},
         markerfill={'A': True, 'B': True, 'C': False, 'D': False},
         show=True):

        if fig is None:
            fig = plt.figure()

        for event_type in ['2.4_HZ', 'HIGH_FREQUENCY']:
            for quality in 'ABCD':
                cat = self.select(quality=quality, event_type=event_type)
                times_X = []
                times_Y = []
                names = []
                S = []
                for event in cat:
                    try:
                        # Remove events that do not have all four picks
                        for pick in [pick1_Y, pick2_Y, 'start']:
                            assert not event.picks[pick] == ''
                    except AssertionError:
                        print('One or more picks missing for event %s' % event.name)
                    else:
                        times_X.append(float(solify(utct(event.picks['start']))) /
                                       86400.)
                        times_Y.append(utct(event.picks[pick1_Y]) -
                                       utct(event.picks[pick2_Y]))
                        names.append(event.name)
                        S.append(markersize[event.quality])

                if len(names) == 0:
                    continue

                if vY is not None:
                    times_Y = np.asarray(times_Y) * vY

                if markerfill[quality]:
                    colorargs = {'c': colors[event_type]}
                else:
                    colorargs = {'edgecolors': colors[event_type],
                                 'facecolor': 'none'}

                fig, ax = scatter_annot(times_X, times_Y, s=S, fig=fig,
                                        names=names,
                                        label=f'{event_type}, {quality}',
                                        **colorargs)

        ax.set_xlabel('Sol')
        if vY is None:
            ax.set_ylabel('$T_{%s} - T_{%s}$' % (pick1_Y, pick2_Y))
        else:
            ax.set_ylabel('distance / km (from %s-%s)' % (pick1_Y, pick2_Y))

        if show:
            plt.show()

    def plot_24_alignment(
         self, pre_time=120., post_time=120., fmax_filt=2.7, fmin_filt=2.1,
         envelope_window=100., amp_fac=2., show_picks=True, shift_to_S=False,
         regular_spacing=True, spacing=1., label=True, fill=True,
         colors={'2.4_HZ': 'C1', 'HIGH_FREQUENCY': 'C2',
                 'VERY_HIGH_FREQUENCY': 'C3'},
         linestyle={'A': '-', 'B': '-', 'C': '--', 'D': ':'}, legend=True,
         #llabels=['VERY_HIGH_FREQUENCY', 'HIGH_FREQUENCY', '2.4_HZ'],
         linewidth=None, fig=None, cax=None, show=True):

        events = []
        for event in self:
            # filter for HF and 2.4 events
            if event.mars_event_type not in ['2.4_HZ', 'HIGH_FREQUENCY',
                                             'VERY_HIGH_FREQUENCY']:
                continue

            # Remove events that do not have all picks
            try:
                for pick in ['Pg', 'Sg', 'start', 'end', 'noise_start', 'noise_end']:
                    assert not event.picks[pick] == ''
            except:
                print('One or more picks missing for event %s' % (event.name))
            else:
                events.append(event)

        llabels = []
        for et in ['2.4_HZ', 'HIGH_FREQUENCY', 'VERY_HIGH_FREQUENCY']:
            if et in [e.mars_event_type for e in events]:
                llabels.append(et)

        # compute TP - TS to sort by distance
        tt_PgSg = np.array([(utct(event.picks['Sg']) -
                             utct(event.picks['Pg'])) for event in events])
        sorted_ids = np.argsort(tt_PgSg)

        if fig is None:
            fig = plt.figure()

        for k, i in enumerate(sorted_ids):
            event = events[i]
            tt = tt_PgSg[i]
            duration = utct(event.picks['end']) - utct(event.picks['Pg'])

            # slice to time window
            trZ = event.waveforms_VBB.select(channel='??Z')[0].copy()
            starttime = utct(event.picks['Pg']) - pre_time - envelope_window
            endtime = utct(event.picks['end']) + post_time + envelope_window

            if (starttime - trZ.stats.starttime) < 0.:
                print(event.name, ': starttime problem')
                start_shift = - (starttime - trZ.stats.starttime)
            else:
                start_shift = -tt_PgSg[i] if shift_to_S else 0.

            if (endtime - trZ.stats.endtime) > 0.:
                print(event.name, ': endtime problem')

            trZ = trZ.slice(starttime=starttime, endtime=endtime)

            # noise time window
            trZ_noise = event.waveforms_VBB.select(channel='??Z')[0].copy()
            starttime = utct(event.picks['noise_start'])
            endtime = utct(event.picks['noise_end'])
            trZ_noise = trZ_noise.slice(starttime=starttime, endtime=endtime)

            # detrend + filter
            for tr in [trZ, trZ_noise]:
                tr.detrend()
                tr.filter('lowpass', freq=fmax_filt, corners=8)
                tr.filter('highpass', freq=fmin_filt, corners=8)

            # compute envelopes
            trZ_env = envelope_smooth(envelope_window, trZ)
            trZ_noise_env = envelope_smooth(envelope_window, trZ_noise)

            # get max during the event for scaling
            trZ_env_event = trZ_env.slice(starttime=utct(event.picks['Pg']),
                                          endtime=utct(event.picks['end']))

            scaling = trZ_env_event.data.max()
            trZ_env.data /= scaling
            trZ_noise_env.data /= scaling

            # setup plotting variables
            X = trZ_env.times() - pre_time + start_shift
            #Y = trZ_env.data * amp_fac + k
            #Y0 = np.median(trZ_noise_env.data) * amp_fac + k
            if regular_spacing:
                Y0 = k * spacing
                #Y0 = 0.
            else:
                Y0 = tt_PgSg[i]
                #Y0 = 0.

            if regular_spacing and spacing == 0.:
                Y = trZ_env.data * amp_fac
            else:
                Y = (trZ_env.data - np.median(trZ_noise_env.data)) * amp_fac + Y0
            #Y = (np.log10(trZ_env.data) -
            #     np.log10(np.median(trZ_noise_env.data))) * amp_fac + Y0
            #Y = np.log10(trZ_env.data) * amp_fac + Y0
            #Y = trZ_env.data * amp_fac + Y0

            # downsample to speed up plotting
            X = X[::10]
            Y = Y[::10]

            if spacing == 0.:
                color = pl.cm.jet((tt_PgSg[i] - tt_PgSg.min()) / tt_PgSg.ptp())
            else:
                color = colors[event.mars_event_type]
            plt.plot(X, Y, color=color,
                     ls=linestyle[event.quality], zorder=1000-k, lw=linewidth)

            if fill:
                # fill between noise amplitude estimate and envelope
                plt.fill_between(X, Y0, Y,  where=((Y>=Y0) * (X>start_shift) *
                                                   (X<duration+start_shift)),
                                 color=colors[event.mars_event_type], alpha=0.2,
                                 zorder=-20)

            if show_picks:
                if shift_to_S:
                    plt.plot([-tt, -tt], [Y0, Y0+0.3*amp_fac], color='C8')
                else:
                    plt.plot([tt, tt], [Y0, Y0+0.3*amp_fac], color='C8')
                plt.plot([duration + start_shift, duration + start_shift],
                         [Y0, Y0+0.8*amp_fac], color='C9')

            # # plot noise
            # X = trZ_noise_env.times()
            # X = X - pre_time - 400 - X[-1]
            # Y = trZ_noise_env.data * amp_fac + k
            # X = X[::10]
            # Y = Y[::10]
            # plt.plot(X, Y, color='k')

            if label:
                plt.text(-pre_time + start_shift, Y0, # + 0.5*amp_fac,
                         event.name + ' ',
                         ha='right', va='center')

        # time 0 line
        plt.axvline(0, color='k', ls='--')


        if not regular_spacing:
            plt.plot([-50, -400], [50, 400], color='k', ls='--')

            #plt.plot([-50, -400], [50, 400], color='C5')
            #plt.plot([-200, -400], [200, 400], color='C5')
            #bla = 0.5
            #plt.plot([-200 * bla, -400 * bla], [200, 400], color='C6')
            #bla = 0.5
            #plt.plot([200 * bla, 400 * bla], [200, 400], color='C6')
            #plt.plot([150, 150], [50, 400], color='C7')

        if legend:
            # legend
            lcolors = [colors[l] for l in llabels]
            llines = [Line2D([0], [0], color=c) for c in lcolors]
            plt.legend(llines, [EVENT_TYPES_PRINT[l] for l in llabels])

        # lable, limit, ticks
        plt.xlabel(f'time after {"S" if shift_to_S else "P"}g / s')
        plt.xlim(-pre_time - 300, None)
        #plt.yticks([], [])

        if regular_spacing and spacing == 0.:
            import matplotlib as mpl

            #plt.tick_params(axis='y', which='both', left=False, right=False,
            #                labelleft=False)

            cmap = mpl.cm.jet
            norm = mpl.colors.Normalize(vmin=tt_PgSg.min(), vmax=tt_PgSg.max())

            if cax is None:
                cax = fig.add_axes([0.35, 0.92, 0.6, 0.03])
                orientation = 'horizontal'
            else:
                orientation = 'vertical'

            cb1 = mpl.colorbar.ColorbarBase(cax, cmap=cmap,
                                            norm=norm,
                                            orientation=orientation)
            cb1.set_label('Pg - Sg time / s')



        if show:
            plt.show()
        else:
            return fig

    def plot_HF_spectra(self, SNR=2., tooltip=False, component='Z', fmin=0.7,
                        quality='B', event_type=['2.4_HZ', 'HIGH_FREQUENCY',
                                                 'VERY_HIGH_FREQUENCY'],
                        fmax=10., use_SP=False, fig=None, show=True):
        from mpldatacursor import datacursor
        if fig is None:
            fig = plt.figure()
        ax = fig.gca()

        cat = self.select(quality=quality, event_type=event_type)

        class ContinueI(Exception):
            pass

        for event in cat:

            if use_SP:
                spectra = event.spectra_SP
            else:
                spectra = event.spectra

            # Skip events that do not have all picks, but print message in case
            try:
                for stype in ['P', 'S', 'noise']:
                    if not stype in spectra:
                        raise ContinueI(f'Missing spectral {stype} picks in event {event.name}')

                    if len(event.spectra[stype]) == 0:
                        raise ContinueI(f'Spectrum empty for {stype} in event {event.name}')
            except ContinueI as e:
                print(e)
                continue

            lw = 1.

            # mask_P_1Hz = (spectra['P'][f'f'] > 0.86) * # (spectra['P'][f'f'] < 1.14)
            mask_P_1Hz = spectra['P'][f'f'] > 1000.

            mask_P = spectra['P'][f'f'] < 1.3
            mask_P += spectra['P'][f'f'] > fmax
            peak = spectra['P'][f'p_{component}'][np.logical_not(mask_P)].max()
            mask_P = spectra['P'][f'f'] < fmin
            mask_P += spectra['P'][f'f'] > fmax
            mask_P += mask_P_1Hz
            mask_P += spectra['P'][f'p_{component}'] < SNR * spectra['noise'][f'p_{component}']
            msP = np.ma.masked_where(mask_P, spectra['P'][f'p_{component}'])
            msPN = np.ma.masked_where(mask_P_1Hz, spectra['P'][f'p_{component}'])

            msP /= peak
            msPN /= peak

            l1, = plt.plot(spectra['P'][f'f'], 10 * np.log10(msP),
                           color='C0', alpha=1., label=f'{event.name}, P',
                           lw=lw)
            plt.plot(spectra['P'][f'f'], 10 * np.log10(msPN),
                     color='lightgray', zorder=-10, lw=lw,
                     label=f'{event.name}, P noise')

            #mask_S_1Hz = (spectra['S'][f'f'] > 0.86) * (spectra['S'][f'f'] < 1.14)
            mask_S_1Hz = spectra['S'][f'f'] > 1000.

            mask_S = spectra['S'][f'f'] < 1.3
            mask_S += spectra['S'][f'f'] > fmax
            peak = spectra['S'][f'p_{component}'][np.logical_not(mask_S)].max()
            mask_S = spectra['S'][f'f'] < fmin
            mask_S += spectra['S'][f'f'] > fmax
            mask_S += mask_S_1Hz
            mask_S += spectra['S'][f'p_{component}'] < SNR * spectra['noise'][f'p_{component}']
            msS = np.ma.masked_where(mask_S, spectra['S'][f'p_{component}'])
            msSN = np.ma.masked_where(mask_S_1Hz, spectra['S'][f'p_{component}'])

            msS /= peak
            msSN /= peak

            l2, = plt.plot(spectra['S'][f'f'], 10 * np.log10(msS),
                           color='C1', alpha=1., label=f'{event.name}, S',
                           lw=lw)
            plt.plot(spectra['S'][f'f'], 10 * np.log10(msSN),
                     color='lightgray', zorder=-10, lw=lw,
                     label=f'{event.name}, S noise')

        if tooltip:
            datacursor(formatter='{label}'.format)

        # plot lorenz with attenuation
        f = np.linspace(0.01, 10., 1000)
        f_c = 100.
        if component == 'Z':
            ampfac = 30.
            delta_A0 = 0.
        else:
            ampfac = 10.
            delta_A0 = 4.5

        spec1 = lorentz_att(f, A0=-11.5 + delta_A0, f0=2.4, tstar=0.1, fw=0.3,
                            ampfac=ampfac, f_c=f_c)
        spec2 = lorentz_att(f, A0=-8.5 + delta_A0, f0=2.4, tstar=0.2, fw=0.3,
                            ampfac=ampfac, f_c=f_c)
        spec3 = lorentz_att(f, A0=-13 + delta_A0, f0=2.4, tstar=0.05, fw=0.3,
                            ampfac=ampfac, f_c=f_c)
        spec4 = lorentz_att(f, A0=-2 + delta_A0, f0=2.4, tstar=0.4, fw=0.3,
                            ampfac=ampfac, f_c=f_c)
        l3, = plt.plot(f, spec1, color='k', label='t* = 0.1 s')
        l4, = plt.plot(f, spec2, color='k', ls='--', label='t* = 0.2 s')
        l5, = plt.plot(f, spec3, color='k', ls='-.', label='t* = 0.05 s')
        l6, = plt.plot(f, spec4, color='k', ls=':', label='t* = 0.4 s')

        llabels = ['Pg', 'Sg'] + [l.get_label() for l in [l5, l3, l4, l6]]
        plt.legend([l1, l2, l5, l3, l4, l6], llabels)
        plt.xlabel('frequency / Hz')
        plt.ylabel('Amplitude relative to 2.4 peak / dB')

        ax = plt.gca()
        ax.set_xscale('log')
        xmajor_locator = matplotlib.ticker.LogLocator(
            base=10.0, subs=(1.0, 2.0, 3.0, 5.0, 7.0), numdecs=4, numticks=None)
        ax.get_xaxis().set_major_locator(xmajor_locator)
        ax.get_xaxis().set_major_formatter(matplotlib.ticker.ScalarFormatter())

        plt.xlim(0.3, 10.)
        plt.ylim(-30., 7.)

        if show:
            plt.show()
        else:
            return fig

    def plot_amplitude_PgSg(
         self,
         colors={'2.4_HZ': 'C1', 'HIGH_FREQUENCY': 'C2',
                 'VERY_HIGH_FREQUENCY': 'C0'},
         markers={'2.4_HZ': 'o', 'HIGH_FREQUENCY': 'o',
                  'VERY_HIGH_FREQUENCY': '^'},
         markersize={'A': 100, 'B': 50, 'C': 25, 'D': 5},
         markerfill={'A': True, 'B': True, 'C': False, 'D': False},
         fig=None, show=True):

        if fig is None:
            fig = plt.figure()

        legend_elements = []

        for event_type in ['2.4_HZ', 'HIGH_FREQUENCY', 'VERY_HIGH_FREQUENCY']:
            for quality in 'ABCD':
                cat = self.select(quality=quality, event_type=event_type)

                for e in cat.events:
                    if e.picks['Sg'] == '' or e.picks['Pg'] == '':
                        print(f'missing pick on event {e.name}')
                cat.events = [e for e in cat.events if not e.picks['Sg'] == ''
                              and not e.picks['Pg'] == '']

                if len(cat) == 0:
                    continue

                # collect properties for plotting
                A = np.array([
                    event.amplitudes['A_24'] for event in cat]).astype(float)

                tt = np.array([
                    float(utct(event.picks['Sg']) - utct(event.picks['Pg']))
                    for event in cat])

                S = np.array([markersize[event.quality] for event in cat])
                names = np.array([f'{event.name} {event.duration_s:.0f}' for event in cat])

                mask = np.logical_not(np.isnan(A))
                A = A[mask]
                tt = tt[mask]
                S = S[mask]
                names = names[mask]

                if markerfill[quality]:
                    colorargs = {'c': colors[event_type]}
                else:
                    colorargs = {'edgecolors': colors[event_type],
                                 'facecolor': 'none'}

                scatter_annot(tt, A, s=S, fig=fig, names=names,
                              marker=markers[event_type],
                              label=f'{EVENT_TYPES_PRINT[event_type]} Q{quality}',
                              **colorargs)


        plt.xlabel('TSg - TPg / s')
        plt.ylabel('A2.4 / dB')

        vs = CRUST_VS
        vp = CRUST_VP
        d1 = degrees2kilometers(3 * (1. / vs - 1. / vp), RADIUS_MARS)
        d2 = degrees2kilometers(50 * (1. / vs - 1. / vp), RADIUS_MARS)
        dist = np.linspace(d1, d2)
        plt.plot(dist, -219.0 * np.ones_like(dist), label='-219.0 dB',
                 color='C3')
        plt.plot(dist, -212.5 * np.ones_like(dist), label='-212.5 dB',
                 color='C3', ls='--')
        plt.legend()

        if show:
            plt.show()
        else:
            return fig

    def plot_snr_dist(
            self, mag_type='m2.4',
            colors={'2.4_HZ': 'C1', 'HIGH_FREQUENCY': 'C2',
                    'VERY_HIGH_FREQUENCY': 'C0'},
            xlabel='distance / degree [vs = 2 km/s, vp/vs = 1.7]',
            markersize={'A': 100, 'B': 50, 'C': 25, 'D': 5},
            markerfill={'A': True, 'B': True, 'C': False, 'D': False},
            fig=None, show=True):

        if fig is None:
            fig = plt.figure()

        legend_elements = []

        for event_type in ['2.4_HZ', 'HIGH_FREQUENCY', 'VERY_HIGH_FREQUENCY']:
            for quality in 'ABCD':
                cat = self.select(quality=quality, event_type=event_type)

                if len(cat) == 0:
                    continue

                # collect properties for plotting
                M, dist = np.array([
                    (  # event.magnitude(mag_type=mag_type,
                        # distance=event.distance),
                        calc_stalta(event, fmin=2.2, fmax=2.8),
                        event.distance) for event in cat]).T.astype(float)

                S = np.array([markersize[event.quality] for event in cat])
                names = np.array(
                    [f'{event.name} {event.duration_s:.0f}' for event in cat])

                mask = np.logical_not(np.isnan(M))
                M = M[mask]
                dist = dist[mask]
                S = S[mask]
                names = names[mask]

                if markerfill[quality]:
                    colorargs = {'c': colors[event_type]}
                else:
                    colorargs = {'edgecolors': colors[event_type],
                                 'facecolor': 'none'}

                scatter_annot(dist, M, s=S, fig=fig, names=names,
                              label=f'{event_type}, {quality}',
                              **colorargs)

        dist = np.linspace(3, 50)

        plt.xlabel(xlabel)
        plt.ylabel('SNR of event')
        plt.legend()

        if show:
            plt.show()
        else:
            return fig


    # def plot_magnitude_distance(
    #         self, mag_type='m2.4',
    #         version='Giardini2020',
    #         colors={'2.4_HZ': 'C1', 'HIGH_FREQUENCY': 'C2',
    #                 'VERY_HIGH_FREQUENCY': 'C0'},
    #         markers={'2.4_HZ': 'o', 'HIGH_FREQUENCY': 'o',
    #                  'VERY_HIGH_FREQUENCY': '^'},
    #         xlabel=f'distance / degree [vs = {CRUST_VS:3.1f} km/s, vp/vs = {CRUST_VP / CRUST_VS:3.1f}]',
    #         markersize={'A': 100, 'B': 50, 'C': 25, 'D': 5},
    #         markerfill={'A': True, 'B': True, 'C': False, 'D': False},
    #         fig=None, show=True):

    #     if fig is None:
    #         fig = plt.figure()

    #     legend_elements = []

    #     for event_type in ['2.4_HZ', 'HIGH_FREQUENCY', 'VERY_HIGH_FREQUENCY']:
    #         for quality in 'ABCD':
    #             cat = self.select(quality=quality, event_type=event_type)

    #             if len(cat) == 0:
    #                 continue

    #             # collect properties for plotting
    #             M, Msigma, dist = np.array([
    #                 (*event.magnitude(mag_type=mag_type, distance=event.distance, version=version),
    #                  event.distance) for event in cat]).T.astype(float)

    #             S = np.array([markersize[event.quality] for event in cat])
    #             names = np.array([f'{event.name} {event.duration_s:.0f}' for event in cat])

    #             mask = np.logical_not(np.isnan(M))
    #             M = M[mask]
    #             dist = dist[mask]
    #             S = S[mask]
    #             names = names[mask]

    #             if markerfill[quality]:
    #                 colorargs = {'c': colors[event_type]}
    #             else:
    #                 colorargs = {'edgecolors': colors[event_type],
    #                              'facecolor': 'none'}

    #             scatter_annot(dist, M, s=S, fig=fig, names=names,
    #                           marker=markers[event_type],
    #                           label=f'{EVENT_TYPES_PRINT[event_type]} Q{quality}',
    #                           **colorargs)

    #     dist = np.linspace(3, 50)
    #     magc_24 = M2_4(-219, dist)
    #     magc_HF = M2_4(-212.5, dist)
    #     plt.plot(dist, magc_24, label='M2.4(-219.0 dB)', color='C3')
    #     plt.plot(dist, magc_HF, label='M2.4(-212.5 dB)', color='C3', ls='--')

    #     plt.xlabel(xlabel)
    #     plt.ylabel('M2.4')
    #     plt.legend()

    #     if show:
    #         plt.show()
    #     else:
    #         return fig

    def plot_distance_hist(self, show=True):

        fig = plt.figure()

        bins = np.linspace(5 ** 2, 40 ** 2, 10) ** 0.5
        dists_all = [event.distance for event in self]
        dists_ABC = [event.distance for event in
                     self.select(quality=('A', 'B', 'C'))]
        dists_AB = [event.distance for event in
                     self.select(quality=('A', 'B'))]

        hist_all = np.histogram(dists_all, bins=bins)[0]
        hist_ABC = np.histogram(dists_ABC, bins=bins)[0]
        hist_AB = np.histogram(dists_AB, bins=bins)[0]

        for b1, b2, h1, h2, h3 in zip(bins[:-1], bins[1:], hist_all, hist_ABC,
                                      hist_AB):
            plt.plot([b1, b2], [h3, h3], color='C0', lw=1., marker='|')
            plt.plot([b1, b2], [h2, h2], color='C1', lw=1., marker='|')
            plt.plot([b1, b2], [h1, h1], color='C2', lw=1., marker='|')
            l3, = plt.plot([(b1+b2)/2], [h3], color='C0', marker='o', ms=8)
            l2, = plt.plot([(b1+b2)/2], [h2], color='C1', marker='o', ms=8)
            l1, = plt.plot([(b1+b2)/2], [h1], color='C2', marker='o', ms=8)

        plt.legend([l3, l2, l1], ['Quality B', 'Quality BC', 'Quality BCD'])
        plt.xlabel('distance / degree')
        plt.ylabel('# events per area')

        if show:
            plt.show()
        else:
            return fig

    def plot_distance_distribution_cumulative(self, fig=None, label=None,
                                              show=True):

        if fig is None:
            fig = plt.figure()
        ax = fig.gca()

        d = np.array(sorted([e.distance for e in self]))
        N = np.arange(len(d)) / len(d)
        ax.plot(d, N, label=label)

        ax.set_xlabel('distance / degree')
        ax.set_ylabel('cumulative relative distribution of events')

        if label is not None:
            ax.legend()

        if show:
            plt.show()
        else:
            return fig

    def plot_distance_distribution_density(
         self, fig=None,
         xlabel=f'distance / degree [vs = {CRUST_VS:3.1f} km/s, vp/vs = {CRUST_VP/CRUST_VS:3.1f}]',
         label=None, show=True, color=None, plot_event_marker=True):

        if fig is None:
            fig = plt.figure()
        ax = fig.gca()

        d = np.array(sorted([e.distance for e in self]))
        print(np.mean(d), np.std(d))

        if plot_event_marker:
            plt.plot(d, np.zeros(d.shape), '|', ms=20, color=color)

        # kde_factor = len(d) ** (-0.2)  # Scott's rule
        kde = stats.gaussian_kde(d)
        x = np.linspace(0., 50., 1000)
        pdf1 = kde(x)
        plt.plot(x, pdf1, color=color, label=label)

        kde = stats.gaussian_kde(d, weights=1./d**2)
        x = np.linspace(0., 50., 1000)
        pdf1 = kde(x)
        plt.plot(x, pdf1, color=color, label=label + ' (area weighted)', ls='--')

        # kde = stats.gaussian_kde(np.log10(d), weights=1./d**2)
        # x = np.linspace(1., 50, 1000.)
        # pdf1 = kde(np.log10(x))
        # pdf1 = pdf1 / pdf1.sum() * 20
        # plt.plot(x, pdf1, color=color, label=label, ls=':')

        plt.xlabel(xlabel)
        plt.ylabel('PDF estimate from Gaussian KDE')

        if label is not None:
            ax.legend()

        if show:
            plt.show()
        else:
            return fig

    def make_report(self,
                    dir_out: str = 'reports',
                    annotations: Annotations = None):
        """
        Create Magnitude report figure
        :param dir_out: Directory to write report to
        :param annotations: Annotations object; used to mark glitches,
                            if available
        """
        for event in tqdm(self):
            for chan in ['Z', 'N', 'E']:
                fnam_report = pjoin(dir_out,
                                    'mag_report_%s_%s' %
                                    (event.name, chan))
                if not pexists(fnam_report + '.html'):
                    event.make_report(fnam_out=fnam_report,
                                      chan=chan,
                                      annotations=annotations)
                else:
                    event.fnam_report[chan] = fnam_report

    def make_report_parallel(self,
                             dir_out: str = 'reports',
                             annotations: Annotations = None):
        """
        Create Magnitude report figure
        :param dir_out: Directory to write report to
        :param annotations: Annotations object; used to mark glitches,
                            if available
        """
        from multiprocessing import Pool
        pool = Pool(processes=4)
        func = make_report_check_exists
        # func = print
        jobs = [pool.apply_async(func=func,
                                 args=(event,),
                                 kwds=dict(dir_out=dir_out,
                                           annotations=annotations))
                for event in self
                ]
        pool.close()
        result_list_tqdm = []
        for job in tqdm(jobs):
            result_list_tqdm.append(job.get())

        for event_name, fnam in result_list_tqdm:
            self.select(name=event_name).events[0].fnam_report = fnam

    def plot_filterbanks(self,
                         dir_out: str = 'filterbanks',
                         annotations: Annotations = None,
                         instrument: str = None,
                         fmax_LF: float = 8.,
                         fmin_LF: float = 1. / 32.,
                         fmax_HF: float = 16.,
                         fmin_HF: float = 1. / 2.,
                         df_LF: float = 2. ** 0.5,
                         df_HF: float = 2. ** 0.25
                         ):

        for event in tqdm(self):
            if event.mars_event_type_short in ['LF', 'BB']:
                if instrument is None:
                    instrument = 'VBB'
                if len(event.picks['S']) * len(event.picks['P']) > 0:
                    t_S = utct(event.picks['S'])
                    t_P = utct(event.picks['P'])
                else:
                    t_P = utct(event.starttime)
                    t_S = None
                fmin = fmin_LF
                fmax = fmax_LF
                df = df_LF
            elif event.mars_event_type_short in ['HF', '24']:
                if instrument is None:
                    instrument = 'SP'
                if len(event.picks['Sg']) * len(event.picks['Pg']) > 0:
                    t_S = utct(event.picks['Sg'])
                    t_P = utct(event.picks['Pg'])
                else:
                    t_P = utct(event.starttime)
                    t_S = None
                fmin = fmin_HF
                fmax = fmax_HF
                df = df_HF

            elif event.mars_event_type_short == 'VF':
                if event.available_sampling_rates()['SP_Z'] == 100.:
                    if instrument is None:
                        instrument = 'both'
                    if len(event.picks['Sg']) * len(event.picks['Pg']) > 0:
                        t_S = utct(event.picks['Sg'])
                        t_P = utct(event.picks['Pg'])
                    else:
                        t_P = utct(event.starttime)
                        t_S = None
                    fmin = 1./8.
                    fmax = 32.0 * np.sqrt(2.)
                    df = df_HF
                else:
                    if instrument is None:
                        instrument = 'SP'
                    if len(event.picks['Sg']) * len(event.picks['Pg']) > 0:
                        t_S = utct(event.picks['Sg'])
                        t_P = utct(event.picks['Pg'])
                    else:
                        t_P = utct(event.starttime)
                        t_S = None
                    fmin = 1./8.
                    fmax = 10.
                    df = df_HF

            else: # Super High Frequency
                if instrument is None:
                    instrument = 'SP'
                t_P = utct(event.starttime)
                t_S = None
                fmin = 0.5
                fmax = 32.0 * np.sqrt(2.)
                df = df_HF

            fnam = pjoin(dir_out, event.mars_event_type_short,
                         'filterbank_%s_all.png' % event.name)
            nodata = True
            if not pexists(fnam):
                try:
                    event.plot_filterbank(normwindow='all', annotations=annotations,
                                          starttime=event.starttime - 300.,
                                          endtime=event.endtime + 300.,
                                          instrument=instrument,
                                          fnam=fnam, fmin=fmin, fmax=fmax, df=df)
                except IndexError as err:
                    print('No data for %s' % event.name)
                    print(err)
                except AttributeError as err:
                    print('No data for %s' % event.name)
                    print(err)
                else:
                    nodata = False

            if event.quality in ['A', 'B', 'C'] and not nodata:
                fnam = pjoin(dir_out, event.mars_event_type_short,
                             'filterbank_%s_zoom.png' % event.name)
                if not pexists(fnam):
                    event.plot_filterbank(starttime=t_P - 300.,
                                          endtime=t_P + 1100.,
                                          normwindow='S',
                                          annotations=annotations,
                                          tmin_plot=-240., tmax_plot=900.,
                                          fnam=fnam,
                                          instrument=instrument,
                                          fmin=fmin, fmax=fmax, df=df)

                if t_S is not None:
                    fnam = pjoin(dir_out, event.mars_event_type_short,
                                 'filterbank_%s_phases.png' % event.name)
                    if not pexists(fnam):
                        event.plot_filterbank(starttime=t_P - 120.,
                                              endtime=t_S + 240.,
                                              normwindow='S',
                                              annotations=annotations,
                                              tmin_plot=-50.,
                                              tmax_plot=t_S - t_P + 200.,
                                              fnam=fnam,
                                              instrument=instrument,
                                              fmin=fmin, fmax=fmax, df=df)
            plt.close()

    def plot_spectra(self,
                     ymin: float = -240.,
                     ymax: float = -170.,
                     fits: dict = None,
                     df_mute: object = 1.07) -> None:
        """
        Create big 6xnevent overview plot of all spectra.
        :param ymin: minimum y in dB
        :param ymax: maximum y in dB
        :param df_mute: percentage to mute around 1 Hz
        """
        nevents = len(self.events)
        nevents_LF = len(self.select(event_type=['LF', 'BB']))
        nevents_HF = len(self.select(event_type=['HF', '24', 'VF']))
        nrows_HF = max(1, (nevents_HF + 1) // 2)
        nrows_LF = max(2, (nevents_LF + 1) // 2)
        nrows = nrows_HF + nrows_LF + 1
        print('nevents:   ', nevents)
        print('nevents_LF:', nevents_LF)
        print('nevents_HF:', nevents_HF)
        print('nrow_LF:', nrows_LF)
        print('nrow_HF:', nrows_HF)
        hr = []
        for i in range(0, nevents_HF // 2):
            hr.append(2)
        hr.append(1)
        for i in range(0, nevents_LF // 2):
            hr.append(2)
        print(hr)
        fig, ax = plt.subplots(nrows=nrows, ncols=6, figsize=(14, 10),
                               sharex='all', sharey='all',
                               gridspec_kw={'height_ratios': hr})
        fig_all, ax_all = plt.subplots(nrows=1, ncols=2,
                                       sharex='all', sharey='all',
                                       figsize=(12, 6))
        self.select(event_type=['HF', '24', 'VF']).plot_many_spectra(
            ax, ax_all, df_mute, fits, nevents_HF, nrows_HF,
            source=False, iaxoff=0)
        self.select(event_type=['HF', '24', 'VF']).plot_many_spectra(
            ax, ax_all, df_mute, fits, nevents_HF, nrows_HF,
            iaxoff=0)
        self.select(event_type=['LF', 'BB']).plot_many_spectra(
            ax, ax_all, df_mute, fits, nevents_LF, nrows_LF,
            iaxoff=nrows_HF + 1)

        self.select(event_type=['LF', 'BB']).plot_many_spectra(
            ax, ax_all, df_mute, fits, nevents_LF, nrows_LF,
            source=False, iaxoff=nrows_HF + 1)
        # The subplots that are abused for text
        for ax_param in ax[:, [2, -1]].flatten():
            ax_param.set_frame_on(True)
            ax_param.tick_params(axis=u'both', which=u'both', length=0)
            ax_param.patch.set_visible(False)
            plt.setp(ax_param.get_xticklabels(), visible=False)
            for sp in ax_param.spines.values():
                sp.set_visible(False)
            pass
        # The subplots that act as spacing between HF and LF
        ax_all[0].set_xscale('log')
        ax_all[0].set_xlim(0.03, 5)
        ax_all[0].set_title('vertical', fontsize=18)
        ax_all[1].set_title('sum(horizontals)', fontsize=18)
        ax_all[0].set_xlabel('frequency [Hz]', fontsize=16)
        ax_all[1].set_xlabel('frequency [Hz]', fontsize=16)
        ax_all[0].set_yticks((-140, -160, -180, -200, -220, -240))
        ax_all[0].set_yticklabels((-140, -160, -180, -200, -220, -240))
        ax_all[0].set_ylim(ymin, ymax)
        ax_all[0].legend()
        plt.close(fig_all)

        ax[0][0].set_xscale('log')
        ax[0][0].set_yticks((-140, -160, -180, -200, -220, -240))
        ax[0][0].set_yticklabels((-140, -160, -180, -200, -220, -240))
        ax[0][0].set_xlim(0.1, 8)
        ax[0][0].set_ylim(ymin, ymax)
        ax[0][0].set_title('vertical', fontsize=18)
        ax[0][1].set_title('horizontal', fontsize=18)
        ax[0][3].set_title('vertical', fontsize=18)
        ax[0][4].set_title('horizontal', fontsize=18)
        ax[nrows_HF + 1][0].set_title('vertical', fontsize=18)
        ax[nrows_HF + 1][1].set_title('horizontal', fontsize=18)
        ax[nrows_HF + 1][3].set_title('vertical', fontsize=18)
        ax[nrows_HF + 1][4].set_title('horizontal', fontsize=18)
        string = 'displacement PSD / (m$^2$/Hz) [dB]'
        ax[(nrows_HF) // 2][0].set_ylabel(string, fontsize=13)
        ax[nrows_HF + (nrows_LF + 1) // 2][0].set_ylabel(string,
                                                         fontsize=13)
        for a in [ax[-1][0], ax[-1][1], ax[-1][3], ax[-1][4]]:
            a.set_xlabel('frequency / Hz', fontsize=12)
        ax[-1][0].legend()  # bbox_to_anchor=(-0.4, 0.2))
        fig.subplots_adjust(top=0.95, bottom=0.06, left=0.08, right=0.985,
                            hspace=0.03, wspace=0.03)

        for ax_param in ax[nrows_HF, :].flatten():
            ax_param.set_frame_on(True)
            ax_param.tick_params(axis=u'both', which=u'both', length=0)
            ax_param.patch.set_visible(False)
            plt.setp(ax_param.get_xticklabels(), visible=False)
            for sp in ax_param.spines.values():
                sp.set_visible(False)
            pass

        fig.savefig('spectra_many_events.pdf')
        plt.show()

    def plot_many_spectra(self, ax, ax_all, df_mute, fits, nevents, nrows,
                          source=True, iaxoff=0):

        def f_c(M0, vs, ds):
            # Calculate corner frequency for event with M0,
            # assuming a stress drop ds
            return 4.9e-1 * vs * (ds / M0) ** (1 / 3)

        def M0(Mw):
            return 10 ** (Mw * 1.5 + 9.1)

        for a in ax_all:
            a.set_prop_cycle(plt.cycler('color',
                                        plt.cm.tab20(
                                            np.linspace(0, 1, nevents))))
        iax = iaxoff
        second = 0
        dists = []
        for event in self:
            if event.distance is not None:
                dists.append(event.distance)
            else:
                dists.append(30)
        order = np.argsort(dists)
        ievent = 0
        with open('time_windows_spectra.txt', 'a') as fid:
            for event in np.asarray(self.events)[order]:
                fid.write('%s, ' % event.name)
                ichan = 0
                if iax == nrows + iaxoff:
                    iax -= nrows
                    ichan = 3
                    second = 1
                if second == 1:
                    ichan = 3
                print('iax', iax, ' ichan', ichan, 'nrows', nrows, 'event', \
                      event.name)
                bodywave = False
                spectrum = event.spectra['noise']
                phase = fits[event.name]['phase']
                if len(spectrum) > 0:
                    plot_spectrum(ax, ax_all, df_mute, iax, ichan,
                                  spectrum, fmax=8., color='k', lw=2,
                                  label='noise')
                if 'S' in event.spectra:  # len(spectrum) > 0:
                    spectrum = event.spectra['S']
                    plot_spectrum(ax, ax_all, df_mute, iax, ichan,
                                  spectrum, fmax=8., color='r', lw=2,
                                  label='event')
                    # phase = 'S'
                    bodywave = True
                    fid.write('%s, ' % event.picks['S_spectral_start'])
                    fid.write('%s, ' % event.picks['S_spectral_end'])
                if 'P' in event.spectra and not bodywave:  # len(spectrum) > 0:
                    spectrum = event.spectra['P']
                    plot_spectrum(ax, ax_all, df_mute, iax, ichan,
                                  spectrum, fmax=8., color='r', lw=2,
                                  label='event')
                    # phase = 'P'
                    bodywave = True
                    fid.write('%s, ' % event.picks['P_spectral_start'])
                    fid.write('%s, ' % event.picks['P_spectral_end'])
                if 'all' in event.spectra and not bodywave:
                    spectrum = event.spectra['all']
                    plot_spectrum(ax, ax_all, df_mute, iax, ichan,
                                  spectrum, fmax=8., color='r', lw=2,
                                  label='total')
                    fid.write('%s, ' % event.picks['start'])
                    fid.write('%s, ' % event.picks['end'])
                    # phase = 'S'

                fid.write('%s, ' % event.picks['noise_start'])
                fid.write('%s, ' % event.picks['noise_end'])

                fid.write('\n')
                # if len(event.spectra_SP) > 0:
                #     if 'noise' in event.spectra_SP:
                #         spectrum = event.spectra_SP['noise']
                #         if len(spectrum) > 0:
                #             plot_spectrum(ax, ax_all, df_mute, iax, ichan, spectrum,
                #                           fmin=7., color='k')  # , label='noise')
                #     if 'P' in event.spectra_SP:
                #         spectrum = event.spectra_SP['P']
                #         if len(spectrum) > 0:
                #             plot_spectrum(ax, ax_all, df_mute, iax, ichan, spectrum,
                #                           fmin=7., color='b')  # , label='P-coda')
                #             bodywave = True
                #     if 'S' in event.spectra_SP:
                #         spectrum = event.spectra_SP['S']
                #         if len(spectrum) > 0:
                #             plot_spectrum(ax, ax_all, df_mute, iax, ichan, spectrum,
                #                           fmin=7., color='g')  # , label='S-code')
                #             bodywave = True
                #     spectrum = event.spectra_SP['all']
                #     if len(spectrum) > 0 and not bodywave:
                #         plot_spectrum(ax, ax_all, df_mute, iax, ichan, spectrum,
                #                       fmin=7., color='r')  # , label='total')

                if fits is not None:
                    if event.distance is None:
                        distance = 1600e3
                    else:
                        distance = event.distance * 55.e3
                    f = np.geomspace(0.01, 20., 100)
                    Mw = event.magnitude(mag_type='MFB')[0]
                    if Mw is None:
                        Mw = 3.
                    A0 = fits[event.name]['A0'] if 'A0' in fits[event.name] \
                        else event.amplitudes['A0']

                    # phase = fits[event.name]['phase']
                    p_pred = pred_spec(freqs=f,
                                       ds=1e6,
                                       mag=Mw,
                                       # amp=fits[event.name]['A0'],
                                       amp=A0,
                                       phase=phase,
                                       Qm=fits[event.name]['Qm'],
                                       dist=distance)
                    if source:
                        stf_amp = 20 * np.log10(1 / (1 + (f / f_c(M0=M0(Mw),
                                                                  vs=4.0e3,
                                                                  ds=1e5)) ** 2))
                        p_pred += stf_amp

                    ax[iax, ichan].plot(f, p_pred, c='darkblue', lw=2,
                                        ls='dashed',
                                        label='pred. src\n+ Att.')
                    ax[iax, ichan + 1].plot(f, p_pred, c='darkblue', lw=2,
                                            ls='dashed',
                                            label='pred. src\n+ Att.')
                    s = '$M_W$[$M^m_F$]=%3.1f\nPhase=%s\ndist=%d deg\n$Q_{' \
                        'eff}$=%d\n$A_0$=%ddB' \
                        % \
                        (Mw, phase, distance / 55e3, fits[event.name]['Qm'], A0)
                    ax[iax, ichan + 2].text(x=0.15, y=0.15, s=s,
                                            fontsize=10,
                                            transform=ax[iax,
                                                         ichan + 2].transAxes)

                ax[iax, ichan].text(x=0.96, y=0.96, s=event.name,
                                    fontsize=12, horizontalalignment='right',
                                    verticalalignment='top',
                                    bbox=dict(facecolor='white', alpha=0.5),
                                    transform=ax[iax, ichan].transAxes)

                iax += 1
                ievent += 1

    def write_table(self,
                    fnam_out: str = 'overview.html',
                    magnitude_version='Giardini2020') -> None:
        """
        Create HTML overview table for catalog
        :param fnam_out: filename to write to
        """
        from mqs_reports.create_table import write_html

        write_html(self, fnam_out=fnam_out, magnitude_version=magnitude_version)

    def get_event_count_table(self, style='html') -> str:
        """
        Create HTML event count table for catalog
        """

        import pandas as pd

        data = np.zeros((len(EVENT_TYPES), 5), dtype=int)

        for ie, event_type in enumerate(EVENT_TYPES):
            data[ie, 0] = len([e for e in self if e.mars_event_type == event_type])
            for iq, Q in enumerate('ABCD'):
                data[ie, iq+1] = len(
                    [e for e in self if (e.mars_event_type == event_type and
                                         e.quality == Q)])

        df = pd.DataFrame(data=data, columns=['total', 'A', 'B', 'C', 'D'])
        df.insert(loc=0, column='abbr.',
                  value=[f'{EVENT_TYPES_SHORT[e]}' for e in EVENT_TYPES])
        df.insert(loc=0, column='event type',
                  value=[f'{EVENT_TYPES_PRINT[e]}' for e in EVENT_TYPES])

        if style == 'html':
            return ('<H1>MQS events until %s</H1>\n<br>\n' %
                    utct().strftime('%Y-%m-%dT%H:%M (UTC)') +
                    df.to_html(index=False, table_id='events_all',
                               col_space=40)
                    )
        elif style == 'latex':
            return df.to_latex(index=False)
        else:
            raise ValueError()


<<<<<<< HEAD
    def plot_polarisation_analysis(self):
        """
        Create polarisation analysis plot
        """
        #Seconds before and after phase picks for signal window
        t_pick_P = [-5, 10]
        t_pick_S = [-5, 10]
        
        for event in tqdm(self):
            if event.quality in ['A', 'B', 'C'] and not pexists(f'polarisation_{event.name}_diff.png'):
                baz=event.baz if event.baz else False
                for zoom in [False, True]:
                    event.plot_polarisation(t_pick_P, t_pick_S, rotation_coords='ZNE', baz=baz, impact=False, zoom=zoom)
=======
def make_report_check_exists(event, dir_out, annotations):
    fnam_report = dict()
    for chan in ['Z', 'N', 'E']:
        fnam_report[chan] = pjoin(dir_out,
                                  'mag_report_%s_%s' %
                                  (event.name, chan))
        if not pexists(fnam_report[chan] + '.html'):
            event.make_report(fnam_out=fnam_report[chan],
                              chan=chan,
                              annotations=annotations)

    return event.name, fnam_report
>>>>>>> affbbfc2
<|MERGE_RESOLUTION|>--- conflicted
+++ resolved
@@ -1476,8 +1476,6 @@
         else:
             raise ValueError()
 
-
-<<<<<<< HEAD
     def plot_polarisation_analysis(self):
         """
         Create polarisation analysis plot
@@ -1491,7 +1489,7 @@
                 baz=event.baz if event.baz else False
                 for zoom in [False, True]:
                     event.plot_polarisation(t_pick_P, t_pick_S, rotation_coords='ZNE', baz=baz, impact=False, zoom=zoom)
-=======
+
 def make_report_check_exists(event, dir_out, annotations):
     fnam_report = dict()
     for chan in ['Z', 'N', 'E']:
@@ -1503,5 +1501,4 @@
                               chan=chan,
                               annotations=annotations)
 
-    return event.name, fnam_report
->>>>>>> affbbfc2
+    return event.name, fnam_report