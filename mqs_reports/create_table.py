#!/usr/bin/env python
# -*- coding: utf-8 -*-
'''

:copyright:
    Simon Stähler (mail@simonstaehler.com), 2019
:license:
    None
'''

from argparse import ArgumentParser
from os.path import exists as pexists, join as pjoin

import obspy
from mqs_reports.snr import calc_SNR, calc_stalta
from mqs_reports.utils import solify
from obspy import UTCDateTime as utct
from tqdm import tqdm


def create_row_header(list):
    row = '    <tr>\n'
    for li in zip(list):
        row += '<th>' + str(li) + '</th>\n'
    row += '</tr>\n'
    return row


def create_row(list, fmts=None, extras=None):
    if fmts is None:
        fmts = []
        for i in range(len(list)):
            fmts.append('%s')
    row = 4 * ' ' +'<tr>\n'
    ind_string = 6 * ' '
    if extras is None:
        for li, fmt in zip(list, fmts):
            if li is None:
                row += ind_string + '<td>-</td>\n'
            else:
                row += ind_string + '<td>' + fmt % (li) + '</td>\n'
    else:
        for li, fmt, extra in zip(list, fmts, extras):
            if li is None or (type(li) is tuple and not all(li)):
                row += ind_string + '<td>-</td>\n'
            else:
                if extra is None:
                    row += ind_string + '<td>' + fmt % (li) + \
                           '</td>\n'
                else:
                    try:
                        row += ind_string \
                               + '<td sorttable_customkey="%d">' % (extra * 100) \
                               + fmt % (li) + '</td>\n'
                    except(ValueError):
                        row += ind_string + '<td sorttable_customkey=-100000>' + \
                               fmt % (li) + '</td>\n'

    row += 4 * ' ' + '</tr>\n'
    return row

def add_information():
    string = '<H2>Distance types: &dagger;: alignment, *: Pg/Sg based; GUI-based otherwise</H2><br>\n\n'
    return string

def write_html(catalog, fnam_out, magnitude_version):
    output = create_html_header()
    output += catalog.get_event_count_table()
    output += add_information()
    output += create_table_head(
        column_names=(' ',
                      'name',
                      'type',
                      'LQ',
                      'Origin time<br>(UTC)',
                      'Start time<br>(UTC)',
                      'Start time<br>(LMST)',
                      'duration<br>[minutes]',
                      'distance<br>[degree]',
                      'SNR',
                      'P-amp<br>[m]',
                      'S-amp<br>[m]',
                      '2.4 Hz<br>pick [m]',
                      '2.4 Hz<br>fit [m]',
                      'A0<sup>2</sup><br>[dB]',
                      'MbP',
                      'MbS',
                      'M2.4',
                      'MFB',
                      'f_c<br>[Hz]',
                      'tstar<br>[s]',
                      'VBB<br>rate',
                      '100sps<br> SP1',
                      '100sps<br> SPH'))
    output_error = create_table_head(
        table_head='Events with errors',
        column_names=(' ',
                      'name',
                      'type',
                      'LQ',
                      'missing picks',
                      'picks in wrong order'))
    formats = ('%d', '%s', '%s', '%s', '%s', '%s', '%s', '%s', '%s',
               '%s', '%8.2E', '%8.2E', '%8.2E', '%8.2E',
               '%4d&plusmn;%d',
               '%3.1f', '%3.1f',
               '%3.1f', '%3.1f&plusmn;%3.1f',
               '%3.1f', '%5.3f',
               '%s', '%s', '%s')
    time_string = {'GUI': '%s<sup>[O]</sup>',
                   'aligned': '%s<sup>[A]</sup>',
                   'PgSg': '%s',
                   'unknown': '%s'}
    dist_string = {'GUI': '{0.distance:.3g}&plusmn;{0.distance_sigma:.2g}',
                   'aligned': '<i>{0.distance:.3g}&plusmn;{0.distance_sigma:.2g}</i>&dagger;',
                   'PgSg': '<i>{0.distance:.3g}&plusmn;{0.distance_sigma:.2g}</i>*',
                   'unknown': '<i>-</i>'}
    event_type_idx = {'LF': 1,
                      'BB': 2,
                      'HF': 3,
                      '24': 4,
                      'VF': 5,
                      'SF': 6}
    ievent = len(catalog)
    print('Filling HTML table with event entries')
    error_events = False
    for event in tqdm(catalog):
        picks_check = check_picks(ievent, event)
        if picks_check is not None:
            row = '<tr> ' + picks_check + '</tr>\n'
            output_error += row
            error_events = True

        else:
            try:
                row = create_event_row(dist_string,
                                       time_string,
                                       event,
                                       event_type_idx,
                                       formats,
                                       ievent,
                                       magnitude_version=magnitude_version)
            except KeyError as e:
                print('Problem with event %s (%s-%s):' %
                      (event.name, event.mars_event_type_short, event.quality))

                print(e)
                print(event.picks)
                print(event.amplitudes)
                raise e
            else:
                output += row
        ievent -= 1
    footer = create_footer()
    output += footer
    if error_events:
        output_error += 4 * ' ' + '</tbody>\n </table>'
        output += output_error
    with open(fnam_out, 'w') as f:
        f.write(output)


def check_picks(ievent, event):
    missing_picks = []
    wrong_pairs = ''
    mandatory_minimum = ['start', 'end', 'noise_start', 'noise_end']

    for pick in mandatory_minimum:
        if pick not in event.picks or event.picks[pick] == '':
            missing_picks.append(pick)

    mandatory_ABC = ['P_spectral_start', 'P_spectral_end']
    if event.quality in ['A', 'B', 'C']:
        for pick in mandatory_ABC:
            if pick not in event.picks or event.picks[pick] == '':
                missing_picks.append(pick)

    mandatory_LF_ABC = ['Peak_MbP', 'Peak_MbS']
    if event.quality in ['A', 'B', 'C'] and event.mars_event_type_short in ['LF', 'BB']:
        for pick in mandatory_LF_ABC:
            if pick not in event.picks or event.picks[pick] == '':
                missing_picks.append(pick)

    mandatory_LF_AB = ['P', 'S', 'S_spectral_start', 'S_spectral_end']
    if event.quality in ['A', 'B'] and event.mars_event_type_short in ['LF', 'BB']:
        for pick in mandatory_LF_AB:
            if pick not in event.picks or event.picks[pick] == '':
                missing_picks.append(pick)

    mandatory_HF_ABC = ['Pg', 'Sg', 'S_spectral_start', 'S_spectral_end', 'Peak_M2.4']
    if event.quality in ['A', 'B', 'C'] and event.mars_event_type_short in ['HF', 'VF', '24']:
        for pick in mandatory_HF_ABC:
            if pick not in event.picks or event.picks[pick] == '':
                missing_picks.append(pick)

    pairs = [['P_spectral_start', 'P_spectral_end'],
             ['P', 'S'],
             ['Pg', 'Sg'],
             ['noise_start', 'noise_end'],
             ['start', 'end']]
    for pair in pairs:
        if not (event.picks[pair[0]] == '' or event.picks[pair[1]] == ''):
            if utct(event.picks[pair[0]]) > utct(event.picks[pair[0]]):
                print('Wrong order of picks' + pair)
                wrong_pairs += pair[0] + ', '

    if len(missing_picks) > 0:
        output = '<td>%d</td>\n <td>%s</td>\n' % (ievent, event.name)
        output += '<td>%s</td>\n <td>%s</td>\n' % (event.mars_event_type_short, event.quality)
        output += '<td> '
        for pick in missing_picks:
            output += pick + ', '
        output += '</td>\n <td>'
        if len(wrong_pairs) > 0:
            output += + wrong_pairs
        output += '</td>\n'
        return output
    else:
        False

def create_event_row(dist_string, time_string, event, event_type_idx, formats,
                     ievent,
                     magnitude_version='Giardini2020',
                     path_images_local='/usr/share/nginx/html/InSight_plots',
                     path_images='http://mars.ethz.ch/InSight_plots'):

    if event.origin_time == '':
        origin_time = '-'
    else:
        origin_time = event.origin_time.strftime('%Y-%m-%d<br>%H:%M:%S')

    utc_time = event.starttime.strftime('%Y-%m-%d<br>%H:%M:%S')
    lmst_time = solify(event.starttime).strftime('%H:%M:%S')
    duration = event.duration.strftime('%M:%S')
    event.fnam_report['name'] = event.name
    event.fnam_report['summary_local'] = pjoin(path_images_local,
                                               'event_summary',
                                               '%s_event_summary.png' %
                                               event.name)
    event.fnam_report['summary'] = pjoin(path_images,
                                         'event_summary',
                                         '%s_event_summary.png' %
                                         event.name)
    event.fnam_report['pol_local'] = pjoin(path_images_local,
                                           'event_plots',
                                           event.name,
                                           '%s_polarization.png' %
                                           event.name)
    event.fnam_report['pol'] = pjoin(path_images,
                                     'event_plots',
                                     event.name,
                                     '%s_polarization.png' %
                                     event.name)
    event.fnam_report['fb_local'] = pjoin(path_images_local,
                                          'filterbanks',
                                          event.mars_event_type_short,
                                          'filterbank_%s_all.png' %
                                          event.name)
    event.fnam_report['fb'] = pjoin(path_images,
                                    'filterbanks',
                                    event.mars_event_type_short,
                                    'filterbank_%s_all.png' %
                                    event.name)
    path_dailyspec = pjoin(path_images,
                           'spectrograms/by_channels/02.BHZ/',
                           'Sol%04d.Spectrogram_LF-02.BHZ__HF-02.BHZ.png'
                           % int(float(solify(event.starttime)) / 86400 + 1))
    try:
        if event.mars_event_type_short in ('HF', 'VF', '24'):
            snr = calc_stalta(event, fmin=2.2, fmax=2.8)
            snr_string = '%.1f (2.4Hz)' % snr
        elif event.mars_event_type_short == ('SF'):
            snr, snr_win = calc_SNR(event, fmin=8.0, fmax=12.,
                                    SP=True, hor=True)
            snr_string = '%.1f (%s, 8-12Hz)' % (snr, snr_win)
        else:
            snr, snr_win = calc_SNR(event, fmin=0.2, fmax=0.5)
            snr_string = '%.1f (%s, 2-5s)' % (snr, snr_win)

        sortkey = (ievent,
                   None,
                   event_type_idx[event.mars_event_type_short],
                   None,
                   float(utct(event.starttime)),
                   float(utct(event.starttime)),
                   float(solify(event.starttime)) % 86400,
                   None,
                   event.distance,
                   snr,
                   event.pick_amplitude('Peak_MbP',
                                        comp='vertical',
                                        fmin=1. / 6.,
                                        fmax=1. / 2,
                                        unit='fm'),
                   event.pick_amplitude('Peak_MbS',
                                        comp='horizontal',
                                        fmin=1. / 6.,
                                        fmax=1. / 2,
                                        unit='fm'),
                   event.pick_amplitude('Peak_M2.4',
                                        comp='vertical',
                                        fmin=2.2, fmax=2.6,
                                        unit='fm'),
                   event.amplitudes['A_24'],
                   event.amplitudes['A0'],
                   None,
                   None,
                   None,
                   None,
                   None,
                   None,
                   None,
                   None,
                   None
                   )
        if pexists(event.fnam_report['summary_local']):
            link_report = \
                ('<a href="{summary:s}" target="_blank">{name:s}</a><br>' +
                 '<a href="{Z:s}" target="_blank">Z</a> ' +
                 '<a href="{N:s}" target="_blank">N</a> ' +
                 '<a href="{E:s}" target="_blank">E</a>').format(
                    **event.fnam_report)
        else:
            link_report = \
                ('{name:s}<br>' +
                 '<a href="{Z:s}.html" target="_blank">Z</a> ' +
                 '<a href="{N:s}.html" target="_blank">N</a> ' +
                 '<a href="{E:s}.html" target="_blank">E</a>').format(
                    **event.fnam_report)
        if pexists(event.fnam_report['pol_local']):
            link_report += ' <a href="{pol:s}" target="_blank">Pol</a>'.format(
                **event.fnam_report)

        link_duration = '<a href="%s" target="_blank">%s</a>' % (
            event.fnam_report['fb'], duration)

        link_lmst = '<a href="%s" target="_blank">%s</a>' % (
            path_dailyspec, lmst_time)

        row = create_row(
            (ievent,
             link_report,
             event.mars_event_type_short,
             event.quality,
             time_string[event.distance_type] % origin_time,
             utc_time,
             link_lmst,
             link_duration,
             dist_string[event.distance_type].format(event),
             snr_string,
             event.pick_amplitude('Peak_MbP',
                                  comp='vertical',
                                  fmin=1. / 6.,
                                  fmax=1. / 2),
             event.pick_amplitude('Peak_MbS',
                                  comp='horizontal',
                                  fmin=1. / 6.,
                                  fmax=1. / 2),
             event.pick_amplitude('Peak_M2.4',
                                  comp='vertical',
                                  fmin=2.2, fmax=2.6),
             10 ** (event.amplitudes['A_24'] / 20.)
             if event.amplitudes['A_24'] is not None else None,
             (event.amplitudes['A0']
              if event.amplitudes['A0'] is not None else None,
              event.amplitudes['A0_err']
              if event.amplitudes['A0_err'] is not None else None),
             event.magnitude(mag_type='mb_P', version=magnitude_version)[0],
             event.magnitude(mag_type='mb_S', version=magnitude_version)[0],
             event.magnitude(mag_type='m2.4', version=magnitude_version)[0],
             event.magnitude(mag_type='MFB', version=magnitude_version),
             event.amplitudes['f_c'],
             event.amplitudes['tstar'],
             event.available_sampling_rates()['VBB_Z'],
             _fmt_bool(event.available_sampling_rates()['SP_Z'] == 100.),
             _fmt_bool(event.available_sampling_rates()['SP_N'] == 100.),
             ),
            extras=sortkey,
            fmts=formats)

    except KeyError:  #ValueError: # KeyError: #, AttributeError) as e:
        link_lmst = '<a href="%s" target="_blank">%s</a>' % (
            path_dailyspec, lmst_time)
        sortkey = (ievent,
                   None,
                   event_type_idx[event.mars_event_type_short],
                   None,
                   float(utct(event.picks['start'])),
                   float(solify(event.picks['start'])) % 86400,
                   0.)
        row = create_row((  # ievent, event.name, 'PRELIMINARY LOCATION'
            ievent,
            event.name,
            event.mars_event_type_short,
            event.quality,
            utc_time,
            link_lmst,
            'PRELIM'
            ),
            extras=sortkey)
    return row


def create_footer():
    footer = 4 * ' ' + '</tbody>\n'
    footer += 2 * ' ' + '</table>\n</article>\n</body>\n</html>\n'
    return footer


def _fmt_bool(bool):
    if bool:
        return '&#9745;'
    else:
        return ' '


def create_html_header():
    header = '<!DOCTYPE html>\n' + \
             '<html lang="en-US">\n' + \
             '<head>\n' + \
             '  <script src="sorttable.js"></script>\n' + \
             '  <title>MQS events until %s</title>\n' % utct().date + \
             '  <meta charset="UTF-8">\n' + \
             '  <meta name="description" content="InSight marsquakes">\n' + \
             '  <meta name="author" content="Marsquake Service" >\n' + \
             '  <link rel="stylesheet" type="text/css" href="./table.css">\n' + \
             '</head>\n' + \
             '<body>\n'
    output = header
    return output


def create_table_head(column_names, table_head='Event table'):
    output = ''
    output += '<article>\n'
    output += '  <header>\n'
    output += '    <h1>' + table_head + '</h1>\n'
    output += '  </header>\n'
    table_head = '  <table class="sortable" id="events">\n' + \
                 '  <thead>\n' + \
                 create_row(column_names) + \
                 '  </thead>\n'
    output += table_head
    output += '  <tbody>\n'
    return output


def define_arguments():
    helptext = 'Create HTML overview table and individual event plots'
    parser = ArgumentParser(description=helptext)

    helptext = 'Input QuakeML BED file'
    parser.add_argument('input_quakeml', help=helptext)

    helptext = 'Input annotation file'
    parser.add_argument('input_csv', help=helptext)

    helptext = 'Input manual distance file'
    parser.add_argument('input_dist', help=helptext)

    helptext = 'Inventory file'
    parser.add_argument('inventory', help=helptext)

    helptext = 'Path to SC3DIR'
    parser.add_argument('sc3_dir', help=helptext)

    helptext = 'Location qualities (one or more)'
    parser.add_argument('-q', '--quality', help=helptext,
                        nargs='+', default=('A', 'B', 'C', 'D'))

    helptext = 'Distances to use: "all" (default), "aligned", "GUI"'
    parser.add_argument('-d', '--distances', help=helptext,
                        default='all')

    helptext = 'Magnitude version to use: "Giardini2020" (default), "Boese2021"'
    parser.add_argument('-m', '--mag_version', help=helptext,
                        default='Giardini2020')

    helptext = 'Event types'
    parser.add_argument('-t', '--types', help=helptext,
                        default='all')

    return parser.parse_args()



if __name__ == '__main__':
    from mqs_reports.catalog import Catalog
    from mqs_reports.annotations import Annotations
    import warnings


    args = define_arguments()
    catalog = Catalog(fnam_quakeml=args.input_quakeml,
                      type_select=args.types, quality=args.quality)
    ann = Annotations(fnam_csv=args.input_csv)
    # load manual (aligned) distances
    if args.distances == 'all':
        catalog.load_distances(fnam_csv=args.input_dist)
        fnam_out='overview.html'
    elif args.distances == 'GUI':
        fnam_out='overview_GUI.html'
    elif args.distances == 'aligned':
        catalog.load_distances(fnam_csv=args.input_dist, overwrite=True)
        fnam_out='overview_aligned.html'

    inv = obspy.read_inventory(args.inventory)
    with warnings.catch_warnings():
        warnings.simplefilter("ignore")
        print('Read waveforms')
        catalog.read_waveforms(inv=inv, kind='DISP', sc3dir=args.sc3_dir)
    print('Calc spectra')
    catalog.calc_spectra(winlen_sec=20., detick_nfsamp=10)

    print('Plot filter banks')
    catalog.plot_filterbanks(dir_out='filterbanks', annotations=ann)
    
    print('Plot polarisation analysis')
    catalog.plot_polarisation_analysis()

    print('Make magnitude reports')
    catalog.make_report(dir_out='reports', annotations=ann)

    print('Create table')
<<<<<<< HEAD
    catalog.write_table(fnam_out=fnam_out, magnitude_version=args.mag_version)
=======
    catalog.write_table(fnam_out=fnam_out)
>>>>>>> 876c2d7e
<|MERGE_RESOLUTION|>--- conflicted
+++ resolved
@@ -522,8 +522,5 @@
     catalog.make_report(dir_out='reports', annotations=ann)
 
     print('Create table')
-<<<<<<< HEAD
+    
     catalog.write_table(fnam_out=fnam_out, magnitude_version=args.mag_version)
-=======
-    catalog.write_table(fnam_out=fnam_out)
->>>>>>> 876c2d7e
