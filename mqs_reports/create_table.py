#!/usr/bin/env python
# -*- coding: utf-8 -*-
'''

:copyright:
    Simon Stähler (mail@simonstaehler.com), 2019
:license:
    None
'''

from argparse import ArgumentParser

import obspy
from mars_tools.insight_time import solify
from obspy import UTCDateTime as utct
from tqdm import tqdm

from mqs_reports.snr import calc_SNR, calc_stalta


def create_row_header(list):
    row = '    <tr>\n'
    for li in zip(list):
        row += '<th>' + str(li) + '</th>\n'
    row += '</tr>\n'
    return row


def create_row(list, fmts=None, extras=None):
    if fmts is None:
        fmts = []
        for i in range(len(list)):
            fmts.append('%s')
    row = 4 * ' ' +'<tr>\n'
    ind_string = 6 * ' '
    if extras is None:
        for li, fmt in zip(list, fmts):
            if li is None:
                row += ind_string + '<td>-</td>\n'
            else:
                row += ind_string + '<td>' + fmt % (li) + '</td>\n'
    else:
        for li, fmt, extra in zip(list, fmts, extras):
            if li is None:
                row += ind_string + '<td>-</td>\n'
            else:
                if extra is None:
                    row += ind_string + '<td>' + fmt % (li) + \
                           '</td>\n'
                else:
                    try:
                        row += ind_string \
                               + '<td sorttable_customkey="%d">' % extra \
                               + fmt % (li) + '</td>\n'
                    except(ValueError):
                        row += ind_string + '<td sorttable_customkey=0>' + \
                               fmt % (li) + '</td>\n'

    row += 4 * ' ' + '</tr>\n'
    return row


def write_html(catalog, fnam_out):
    output = create_html_header()
    output += catalog.get_event_count_table()
    output += create_table_head(
        column_names=(' ',
                      'name',
                      'type',
                      'LQ',
                      'Time<br>(UTC)',
                      'Time<br>(LMST)',
                      'duration<br>[minutes]',
                      'distance<br>[degree]',
                      'SNR',
                      'P-amp<br>[m]',
                      'S-amp<br>[m]',
                      '2.4 Hz<br>pick [m]',
                      '2.4 Hz<br>fit [m]',
                      'A0<br>[m]',
                      'MbP',
                      'MbS',
                      'M2.4',
                      'MFB',
                      'f_c<br>[Hz]',
                      'tstar<br>[s]',
                      'VBB<br>rate',
                      '100sps<br> SP1',
                      '100sps<br> SPH'))
    formats = ('%d', '%s', '%s', '%s', '%s', '%s', '%s', '%s',
               '%s', '%8.2E', '%8.2E', '%8.2E', '%8.2E', '%8.2E',
               '%3.1f', '%3.1f', '%3.1f', '%3.1f', '%3.1f', '%5.3f',
               '%s', '%s', '%s')
    dist_string = {'GUI': '%.3g',
                   'PgSg': '%.3g*',
                   'aligned': '%.3g&dagger;',
                   'unknown': '%s'}
    event_type_idx = {'LF': 1,
                      'BB': 2,
                      'HF': 3,
                      '24': 4,
                      'VF': 5,
                      'UF': 6}
    ievent = len(catalog)
    print('Filling HTML table with event entries')
    for event in tqdm(catalog):
        row = create_event_row(dist_string, event, event_type_idx, formats,
                               ievent)

        output += row
        ievent -= 1
    footer = create_footer()
    output += footer
    with open(fnam_out, 'w') as f:
        f.write(output)


def create_event_row(dist_string, event, event_type_idx, formats, ievent):
    utc_time = event.starttime.strftime('%Y-%m-%d<br>%H:%M:%S')
    lmst_time = solify(event.starttime).strftime('%H:%M:%S')
    duration = event.duration.strftime('%M:%S')
    try:
        if event.mars_event_type_short in ('HF', 'VF', '24'):
            snr = calc_stalta(event, fmin=2.2, fmax=2.8)
            snr_string = '%.1f (2.4Hz)' % snr
        elif event.mars_event_type_short == ('UF'):
            snr = calc_SNR(event, fmin=8.0, fmax=12., SP=True, hor=True)
            snr_string = '%.1f (8-12Hz)' % snr
        else:
            snr = calc_SNR(event, fmin=0.2, fmax=0.5)
            snr_string = '%.1f (2-5s)' % snr

<<<<<<< HEAD
    except KeyError:
        row = create_row((event.name, 'INCOMPLETE PICKS'))

    else:
        sortkey = (ievent,
                   None,
                   event_type_idx[event.mars_event_type_short],
                   None,
                   float(utct(event.picks['start'])),
                   None,
                   None,
                   None,
                   snr,
                   event.pick_amplitude('Peak_MbP',
                                        comp='vertical',
                                        fmin=1. / 6.,
                                        fmax=1. / 2,
                                        unit='fm'),
                   event.pick_amplitude('Peak_MbS',
                                        comp='horizontal',
                                        fmin=1. / 6.,
                                        fmax=1. / 2,
                                        unit='fm'),
                   event.pick_amplitude('Peak_M2.4',
                                        comp='vertical',
                                        fmin=2.2, fmax=2.6,
                                        unit='fm'),
                   event.amplitudes['A_24'],
                   event.amplitudes['A0'],
                   None,
                   None,
                   None,
                   None,
                   None,
                   None,
                   None,
                   None,
                   None
                   )
        event.fnam_report['name'] = event.name
        link_report = \
            ('<a href="{Z:s}" target="_blank">{name:s}</a><br>' +
             '<a href="{Z:s}" target="_blank">Z</a> ' +
             '<a href="{N:s}" target="_blank">N</a> ' +
             '<a href="{E:s}" target="_blank">E</a>').format(
                **event.fnam_report)
        row = create_row(
            (ievent,
             link_report,
             event.mars_event_type_short,
             event.quality,
             utc_time,
             lmst_time,
             duration,
             dist_string[event.distance_type] % event.distance,
             snr_string,
             event.pick_amplitude('Peak_MbP',
                                  comp='vertical',
                                  fmin=1. / 6.,
                                  fmax=1. / 2),
             event.pick_amplitude('Peak_MbS',
                                  comp='horizontal',
                                  fmin=1. / 6.,
                                  fmax=1. / 2),
             event.pick_amplitude('Peak_M2.4',
                                  comp='vertical',
                                  fmin=2.2, fmax=2.6),
             10 ** (event.amplitudes['A_24'] / 20.)
             if event.amplitudes['A_24'] is not None else None,
             10 ** (event.amplitudes['A0'] / 20.)
             if event.amplitudes['A0'] is not None else None,
             event.magnitude(mag_type='mb_P'),
             event.magnitude(mag_type='mb_S'),
             event.magnitude(mag_type='m2.4'),
             event.magnitude(mag_type='MFB'),
             event.amplitudes['f_c'],
             event.amplitudes['tstar'],
             event.available_sampling_rates()['VBB_Z'],
             _fmt_bool(event.available_sampling_rates()['SP_Z'] == 100.),
             _fmt_bool(event.available_sampling_rates()['SP_N'] == 100.),
             ),
            extras=sortkey,
            fmts=formats)
=======
        sortkey = (ievent,
                   None,
                   event_type_idx[event.mars_event_type_short],
                   None,
                   float(utct(event.picks['start'])),
                   None,
                   None,
                   None,
                   snr,
                   event.pick_amplitude('Peak_MbP',
                                        comp='vertical',
                                        fmin=1. / 6.,
                                        fmax=1. / 2,
                                        unit='fm'),
                   event.pick_amplitude('Peak_MbS',
                                        comp='horizontal',
                                        fmin=1. / 6.,
                                        fmax=1. / 2,
                                        unit='fm'),
                   event.pick_amplitude('Peak_M2.4',
                                        comp='vertical',
                                        fmin=2.2, fmax=2.6,
                                        unit='fm'),
                   event.amplitudes['A_24'],
                   event.amplitudes['A0'],
                   None,
                   None,
                   None,
                   None,
                   None,
                   None,
                   None,
                   None,
                   None
                   )
        event.fnam_report['name'] = event.name
        link_report = \
            ('<a href="{Z:s}" target="_blank">{name:s}</a><br>' +
             '<a href="{Z:s}" target="_blank">Z</a> ' +
             '<a href="{N:s}" target="_blank">N</a> ' +
             '<a href="{E:s}" target="_blank">E</a>').format(
                **event.fnam_report)
        row = create_row(
            (ievent,
             link_report,
             event.mars_event_type_short,
             event.quality,
             utc_time,
             lmst_time,
             duration,
             dist_string[event.distance_type] % event.distance,
             snr_string,
             event.pick_amplitude('Peak_MbP',
                                  comp='vertical',
                                  fmin=1. / 6.,
                                  fmax=1. / 2),
             event.pick_amplitude('Peak_MbS',
                                  comp='horizontal',
                                  fmin=1. / 6.,
                                  fmax=1. / 2),
             event.pick_amplitude('Peak_M2.4',
                                  comp='vertical',
                                  fmin=2.2, fmax=2.6),
             10 ** (event.amplitudes['A_24'] / 20.)
             if event.amplitudes['A_24'] is not None else None,
             10 ** (event.amplitudes['A0'] / 20.)
             if event.amplitudes['A0'] is not None else None,
             event.magnitude(mag_type='mb_P'),
             event.magnitude(mag_type='mb_S'),
             event.magnitude(mag_type='m2.4'),
             event.magnitude(mag_type='MFB'),
             event.amplitudes['f_c'],
             event.amplitudes['tstar'],
             event.available_sampling_rates()['VBB_Z'],
             _fmt_bool(event.available_sampling_rates()['SP_Z'] == 100.),
             _fmt_bool(event.available_sampling_rates()['SP_N'] == 100.),
             ),
            extras=sortkey,
            fmts=formats)

    except KeyError:
        row = create_row((ievent, event.name, 'INCOMPLETE PICKS'))
>>>>>>> 0eb5ef6f
    return row


def create_footer():
    footer = 4 * ' ' + '</tbody>\n'
    footer += 2 * ' ' + '</table>\n</article>\n</body>\n</html>\n'
    return footer


def _fmt_bool(bool):
    if bool:
        return '&#9745;'
    else:
        return ' '


def create_html_header():
    header = '<!DOCTYPE html>\n' + \
             '<html lang="en-US">\n' + \
             '<head>\n' + \
             '  <script src="sorttable.js"></script>\n' + \
             '  <title>MQS events until %s</title>\n' % utct().date + \
             '  <meta charset="UTF-8">\n' + \
             '  <meta name="description" content="InSight marsquakes">\n' + \
             '  <meta name="author" content="Marsquake Service" >\n' + \
             '  <link rel="stylesheet" type="text/css" href="./table.css">\n' + \
             '</head>\n' + \
             '<body>\n'
    output = header
    return output


def create_table_head(column_names):
    output = ''
    output += '<article>\n'
    output += '  <header>\n'
    output += '    <h1>Event table</h1>\n'
    output += '  </header>\n'
    table_head = '  <table class="sortable" id="events">\n' + \
                 '  <thead>\n' + \
                 create_row(column_names) + \
                 '  </thead>\n'
    output += table_head
    output += '  <tbody>\n'
    return output


def define_arguments():
    helptext = 'Create HTML overview table and individual event plots'
    parser = ArgumentParser(description=helptext)

    helptext = 'Input QuakeML BED file'
    parser.add_argument('input_quakeml', help=helptext)

    helptext = 'Input annotation file'
    parser.add_argument('input_csv', help=helptext)

    helptext = 'Input manual distance file'
    parser.add_argument('input_dist', help=helptext)

    helptext = 'Inventory file'
    parser.add_argument('inventory', help=helptext)

    helptext = 'Path to SC3DIR'
    parser.add_argument('sc3_dir', help=helptext)

    helptext = 'Location qualities (one or more)'
    parser.add_argument('-q', '--quality', help=helptext,
                        nargs='+', default=('A', 'B'))

    helptext = 'Event types'
    parser.add_argument('-t', '--types', help=helptext,
                        default='all')

    return parser.parse_args()


if __name__ == '__main__':
    from mqs_reports.catalog import Catalog
    from mqs_reports.annotations import Annotations
    import warnings


    args = define_arguments()
    catalog = Catalog(fnam_quakeml=args.input_quakeml,
                      type_select=args.types, quality=args.quality)
    ann = Annotations(fnam_csv=args.input_csv)

    # load manual (aligned) distances
    catalog.load_distances(fnam_csv=args.input_dist)
    inv = obspy.read_inventory(args.inventory)
    with warnings.catch_warnings():
        warnings.simplefilter("ignore")
        catalog.read_waveforms(inv=inv, kind='DISP', sc3dir=args.sc3_dir)
    catalog.calc_spectra(winlen_sec=20.)

    catalog.make_report(dir_out='reports', annotations=ann)
    catalog.write_table(fnam_out='./overview.html')<|MERGE_RESOLUTION|>--- conflicted
+++ resolved
@@ -130,11 +130,6 @@
             snr = calc_SNR(event, fmin=0.2, fmax=0.5)
             snr_string = '%.1f (2-5s)' % snr
 
-<<<<<<< HEAD
-    except KeyError:
-        row = create_row((event.name, 'INCOMPLETE PICKS'))
-
-    else:
         sortkey = (ievent,
                    None,
                    event_type_idx[event.mars_event_type_short],
@@ -214,90 +209,9 @@
              ),
             extras=sortkey,
             fmts=formats)
-=======
-        sortkey = (ievent,
-                   None,
-                   event_type_idx[event.mars_event_type_short],
-                   None,
-                   float(utct(event.picks['start'])),
-                   None,
-                   None,
-                   None,
-                   snr,
-                   event.pick_amplitude('Peak_MbP',
-                                        comp='vertical',
-                                        fmin=1. / 6.,
-                                        fmax=1. / 2,
-                                        unit='fm'),
-                   event.pick_amplitude('Peak_MbS',
-                                        comp='horizontal',
-                                        fmin=1. / 6.,
-                                        fmax=1. / 2,
-                                        unit='fm'),
-                   event.pick_amplitude('Peak_M2.4',
-                                        comp='vertical',
-                                        fmin=2.2, fmax=2.6,
-                                        unit='fm'),
-                   event.amplitudes['A_24'],
-                   event.amplitudes['A0'],
-                   None,
-                   None,
-                   None,
-                   None,
-                   None,
-                   None,
-                   None,
-                   None,
-                   None
-                   )
-        event.fnam_report['name'] = event.name
-        link_report = \
-            ('<a href="{Z:s}" target="_blank">{name:s}</a><br>' +
-             '<a href="{Z:s}" target="_blank">Z</a> ' +
-             '<a href="{N:s}" target="_blank">N</a> ' +
-             '<a href="{E:s}" target="_blank">E</a>').format(
-                **event.fnam_report)
-        row = create_row(
-            (ievent,
-             link_report,
-             event.mars_event_type_short,
-             event.quality,
-             utc_time,
-             lmst_time,
-             duration,
-             dist_string[event.distance_type] % event.distance,
-             snr_string,
-             event.pick_amplitude('Peak_MbP',
-                                  comp='vertical',
-                                  fmin=1. / 6.,
-                                  fmax=1. / 2),
-             event.pick_amplitude('Peak_MbS',
-                                  comp='horizontal',
-                                  fmin=1. / 6.,
-                                  fmax=1. / 2),
-             event.pick_amplitude('Peak_M2.4',
-                                  comp='vertical',
-                                  fmin=2.2, fmax=2.6),
-             10 ** (event.amplitudes['A_24'] / 20.)
-             if event.amplitudes['A_24'] is not None else None,
-             10 ** (event.amplitudes['A0'] / 20.)
-             if event.amplitudes['A0'] is not None else None,
-             event.magnitude(mag_type='mb_P'),
-             event.magnitude(mag_type='mb_S'),
-             event.magnitude(mag_type='m2.4'),
-             event.magnitude(mag_type='MFB'),
-             event.amplitudes['f_c'],
-             event.amplitudes['tstar'],
-             event.available_sampling_rates()['VBB_Z'],
-             _fmt_bool(event.available_sampling_rates()['SP_Z'] == 100.),
-             _fmt_bool(event.available_sampling_rates()['SP_N'] == 100.),
-             ),
-            extras=sortkey,
-            fmts=formats)
 
     except KeyError:
         row = create_row((ievent, event.name, 'INCOMPLETE PICKS'))
->>>>>>> 0eb5ef6f
     return row
 
 
